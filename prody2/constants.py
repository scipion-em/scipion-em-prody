--- conflicted
+++ resolved
@@ -29,15 +29,9 @@
     return "prody-%s" % version
 
 DEVEL = 'github'
-<<<<<<< HEAD
-V210 = '2.1.0'
-VERSIONS = [DEVEL, V210]
-PRODY_DEFAULT_VER_NUM = V210
-=======
 V211 = '2.1.1'
 VERSIONS = [DEVEL, V211]
 PRODY_DEFAULT_VER_NUM = V211
->>>>>>> bd18549f
 
 DEFAULT_ENV_NAME = getProDyEnvName(PRODY_DEFAULT_VER_NUM)
 DEFAULT_ACTIVATION_CMD = 'conda activate ' + DEFAULT_ENV_NAME
