--- conflicted
+++ resolved
@@ -137,7 +137,6 @@
         self.launchProtocol(protComp3)           
 
         # ------------------------------------------------
-<<<<<<< HEAD
         # Step 6. Interpolate -> Compare
         # ------------------------------------------------
         # Interpolate CA NMA to all-atoms
@@ -156,9 +155,6 @@
 
         # ------------------------------------------------
         # Step 7. Import other Pdb -> Select chain A and CA
-=======
-        # Step 6. Import other Pdb -> Select chain A and CA
->>>>>>> f14e41b3
         # -> align -> defvec -> compare
         # ------------------------------------------------
         # Import a PDB
