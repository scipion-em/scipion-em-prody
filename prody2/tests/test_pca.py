--- conflicted
+++ resolved
@@ -58,7 +58,6 @@
     def testProDyPCA_1(cls):
         """ Run PCA simple workflows for two ways of building ensembles with A3 NTDs."""
 
-<<<<<<< HEAD
         # ---------------------------------------------------------------
         # Step 1. Import some structures -> Select CA from all but one
         # --------------------------------------------------------------
@@ -121,8 +120,6 @@
         # Step 3a. buildPDBEns from SetOfAtomStructs with atom struct ref -> PCA 1
         # -------------------------------------------------------------------------
 
-=======
->>>>>>> 81dbe189
         protEns1 = cls.newProtocol(ProDyBuildPDBEnsemble, refType=0,
                                     matchFunc=0)
         protEns1.structures.set([cls.protSetAS.outputAtomStructs])
