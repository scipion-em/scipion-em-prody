--- conflicted
+++ resolved
@@ -50,6 +50,9 @@
 MODES_NPZ = 1
 SCIPION = 2
 GROMACS = 3
+
+PDB_FILENAME = 'atoms.pdb'
+ENS_FILENAME = 'ensemble.dcd'
 
 filesPatternHelp = """Pattern of the files to be imported.\n\n
 The pattern can contain standard wildcards such as\n
@@ -328,12 +331,9 @@
                     self.pattern1 += '.dcd'
                 self.outEns = prody.PDBEnsemble(prody.parseDCD(os.path.join(folderPath, self.pattern1)))
 
-<<<<<<< HEAD
-=======
                 if self.inputStructure.get() is not None:
                     self.atoms = prody.parsePDB(self.inputStructure.get().getFileName())
 
->>>>>>> 5f979ddd
             elif self.importType == ENS_NPZ:
                 if not self.pattern1.endswith('.ens.npz'):
                     self.pattern1 += '.ens.npz'
@@ -380,33 +380,6 @@
 
         selstr = self.selstr.get()
 
-<<<<<<< HEAD
-        try:
-            # setAtoms then select and trim
-            self.outEns.setAtoms(self.atoms)
-            self.outEns.setAtoms(self.atoms.select(selstr))
-            self.outEns = prody.trimPDBEnsemble(self.outEns) # hard
-        except ValueError:
-            try:
-                # setAtoms with select directly then trim
-                self.outEns.setAtoms(self.atoms.select(selstr))
-                self.outEns = prody.trimPDBEnsemble(self.outEns) # hard
-            except ValueError:
-                if hasattr(self, 'ags'):
-                    try:
-                        # setAtoms with first structure if available and trim 
-                        # then setAtoms with ref structure and trim again
-                        self.outEns.setAtoms(self.ags[0])
-                        self.outEns.setAtoms(self.ags[0].select(selstr))
-                        self.outEns = prody.trimPDBEnsemble(self.outEns) # hard
-                        self.outEns.setAtoms(self.atoms)
-                        self.outEns.setAtoms(self.atoms.select(selstr))
-                        self.outEns = prody.trimPDBEnsemble(self.outEns) # hard
-                    except ValueError:
-                        raise ValueError("Reference structure should have same number of atoms as ensemble")
-                else:
-                    raise ValueError("Reference structure should have same number of atoms as ensemble")
-=======
         if self.atoms is not None:
             try:
                 # setAtoms then select and trim
@@ -441,7 +414,6 @@
                             raise ValueError("Reference structure should have same number of atoms as ensemble")
         else:
             logger.warning("Reference structure not provided so selection will be ignored.")
->>>>>>> 5f979ddd
 
         if self.superpose == YES_SUP:
             self.outEns.superpose()
@@ -460,8 +432,8 @@
                 self.pdbs.append(pdb)
 
         if self.writeDCDFile.get():
-            prody.writeDCD(self._getPath('ensemble.dcd'), self.outEns)
-            prody.writePDB(self._getPath('refStructure.pdb'), self.outEns.getAtoms())
+            prody.writeDCD(self._getPath(ENS_FILENAME), self.outEns)
+            prody.writePDB(self._getPath(PDB_FILENAME), self.outEns.getAtoms())
 
         self.filename = prody.saveEnsemble(self.outEns, self._getExtraPath('ensemble.ens.npz'))
 
@@ -479,12 +451,12 @@
 
         if self.writeDCDFile.get():
             if imported_chem:
-                outMDSystem = MDSystem(filename=self._getPath('refStructure.pdb'))
-                outMDSystem.setTopologyFile(self._getPath('refStructure.pdb'))
-                outMDSystem.setTrajectoryFile(self._getPath('ensemble.dcd'))
+                outMDSystem = MDSystem(filename=self._getPath(PDB_FILENAME))
+                outMDSystem.setTopologyFile(self._getPath(PDB_FILENAME))
+                outMDSystem.setTrajectoryFile(self._getPath(ENS_FILENAME))
                 outputs["outputTrajectory"] = outMDSystem
             else:
-                outEMFile = EMFile(filename=self._getPath('ensemble.dcd'))
+                outEMFile = EMFile(filename=self._getPath(ENS_FILENAME))
                 outputs["outputTrajectory"] = outEMFile
 
         if self.savePDBs.get():
