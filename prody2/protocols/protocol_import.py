# -*- coding: utf-8 -*-
# **************************************************************************
# *
# * Authors:     James Krieger (jmkrieger@cnb.csic.es)
# *
# * Centro Nacional de Biotecnologia, CSIC
# *
# * This program is free software; you can redistribute it and/or modify
# * it under the terms of the GNU General Public License as published by
# * the Free Software Foundation; either version 2 of the License, or
# * (at your option) any later version.
# *
# * This program is distributed in the hope that it will be useful,
# * but WITHOUT ANY WARRANTY; without even the implied warranty of
# * MERCHANTABILITY or FITNESS FOR A PARTICULAR PURPOSE.  See the
# * GNU General Public License for more details.
# *
# * You should have received a copy of the GNU General Public License
# * along with this program; if not, write to the Free Software
# * Foundation, Inc., 59 Temple Place, Suite 330, Boston, MA
# * 02111-1307  USA
# *
# *  All comments concerning this program package may be sent to the
# *  e-mail address 'scipion@cnb.csic.es'
# *
# **************************************************************************


"""
This module will provide ProDy mode import tools.
"""
import os
import numpy as np

from pwem.objects import (String, AtomStruct, SetOfAtomStructs, EMFile,
                          SetOfNormalModes, SetOfPrincipalComponents)
from pwem.protocols import ProtImportFiles

from prody2.objects import (ProDyNpzEnsemble, TrajFrame,
                            SetOfGnmModes, SetOfLdaModes)
from prody2.constants import ENSEMBLE_WEIGHTS

import pyworkflow.object as pwobj
import pyworkflow.protocol.params as params
from pyworkflow.utils import logger

import prody
from prody.dynamics.gnm import ZERO

NMD = 0
MODES_NPZ = 1
SCIPION = 2
GROMACS = 3

PDB_FILENAME = 'atoms.pdb'
ENS_FILENAME = 'ensemble.dcd'

filesPatternHelp = """Pattern of the files to be imported.\n\n
The pattern can contain standard wildcards such as\n
*, ?, etc, or special ones like ### to mark some\n
digits in the filename as ID.\n\n
NOTE: wildcards and special characters 
('*', '?', '#', ':', '%') cannot appear in the actual path.\n\n
For gromacs modes, the first is for values and this is for vectors"""

class ProDyImportModes(ProtImportFiles):
    """
    This protocol will import ProDy modes to a SetOfNormalModes object
    """
    _label = 'Import modes'

    # -------------------------- DEFINE param functions ----------------------
    def _defineParams(self, form):
        """ Define the input parameters that will be used.
        Params:
            form: this is the form to be populated with sections and params.
        """
        importChoices = self._getImportChoices()
        filesCondition = self._getFilesCondition()

        form.addSection(label='Import modes')

        form.addParam('importFrom', params.EnumParam,
                      choices=importChoices, default=self._getDefaultChoice(),
                      label='Import from',
                      help='Select the type of import.')

        form.addParam('importType', params.EnumParam,
                      choices=['prody nmd', 'prody npz', 'scipion', 'gromacs'],
                      default=NMD,
                      label='Type of modes to import',
                      help='ProDy can support import of modes in various file formats: \n'
                           'native nmd and npz files, a scipion-style directory for a SetOfNormalModes, '
                           'or a gromacs directory with files containing eigenvectors and eigenvalues')

        form.addParam('filesPath', params.PathParam,
                      condition=filesCondition,
                      label="Files directory",
                      help="Directory with the files you want to import.\n\n"
                           "The path can also contain wildcards to select"
                           "from several folders. \n\n"
                           "Examples:\n"
                           "  ~/project/data/day??_files/\n"
                           "Each '?' represents one unknown character\n\n"
                           "  ~/project/data/day*_files/\n"
                           "'*' represents any number of unknown characters\n\n"
                           "  ~/project/data/day##_files/\n"
                           "'##' represents two digits that will be used as "
                           "file ID\n\n"
                           "NOTE: wildcard characters ('*', '?', '#') "
                           "cannot appear in the actual path.)")

        form.addParam('filesPattern', params.StringParam,
                      label='File pattern',
                      condition="importType!=%d" % SCIPION,
                      help=filesPatternHelp)

        form.addParam('filesPattern2', params.StringParam,
                      label='File pattern for eigenvalues',
                      condition="importType==%d" % GROMACS,
                      help=filesPatternHelp)

        form.addParam('inputStructure', params.PointerParam, label="Input structure",
                      pointerClass='AtomStruct', condition="importType!=%d" % NMD,
                      help='The input structure can be an atomic model '
                           '(true PDB) or a pseudoatomic model\n'
                           '(an EM volume converted into pseudoatoms)')

    # --------------------------- STEPS functions ------------------------------
    def _insertAllSteps(self):
        # Insert processing steps
        self._insertFunctionStep('importModesStep')
        self._insertFunctionStep('createOutputStep')

    def importModesStep(self):
        # configure ProDy to automatically handle secondary structure information and verbosity
        from pyworkflow import Config
        global oldSecondary; oldSecondary = prody.confProDy("auto_secondary")
        global oldVerbosity; oldVerbosity = prody.confProDy("verbosity")
        prodyVerbosity =  'none' if not Config.debugOn() else 'debug'
        prody.confProDy(auto_secondary=True, verbosity='{0}'.format(prodyVerbosity))

        filesPaths = self.getMatchFiles()

        if self.importType == SCIPION:
            filePath = filesPaths[0]
        else:
            folderPath = os.path.split(filesPaths[0])[0]
            self.pattern1 = os.path.split(filesPaths[0])[1]

        if self.inputStructure.get() is not None:
            pdbFilename = self.inputStructure.get().getFileName()
        
        if self.importType == NMD:
            if not self.pattern1.endswith('.nmd'):
                self.pattern1 += '.nmd'

            if self.pattern1.find('pca') != -1:
                prodyType = prody.PCA
            elif self.pattern1.find('lda') != -1:
                prodyType = prody.LDA
            elif self.pattern1.find('gnm') != -1:
                prodyType = prody.GNM
            else:
                prodyType = prody.NMA

            self.outModes, self.atoms = prody.parseNMD(os.path.join(folderPath, self.pattern1),
                                                       type=prodyType)

            if self.inputStructure.get() is None:
                pdbFilename = prody.writePDB(self._getExtraPath('atoms'), self.atoms)
                self.inputStructure = AtomStruct(filename=pdbFilename)

        elif self.importType == MODES_NPZ:
            if not self.pattern1.endswith('.npz'):
                self.pattern1 += '.npz'
            self.outModes = prody.loadModel(os.path.join(folderPath, self.pattern1))

        elif self.importType == SCIPION:
            self.outModes = prody.parseScipionModes(filePath, pdb=pdbFilename)

        else:
            pattern2 = self.filesPattern2.get()
            self.outModes = prody.parseGromacsModes(folderPath, eigval_fname=self.pattern1,
                                                    eigvec_fname=pattern2, average_pdb=pdbFilename)

        prody.writeScipionModes(self._getPath(), self.outModes, write_star=True)
        
        if self.importType != NMD:
            self.atoms = prody.parsePDB(pdbFilename)
            if isinstance(self.outModes, prody.PCA):
                self.nmdFileName = self._getPath('modes.pca.nmd')
            elif isinstance(self.outModes, prody.GNM):
                self.nmdFileName = self._getPath('modes.gnm.nmd')
            else:
                self.nmdFileName = self._getPath('modes.nmd')
            prody.writeNMD(self.nmdFileName, self.outModes, self.atoms)
        else:
            self.nmdFileName = self.pattern1
            
        # configure ProDy to restore secondary structure information and verbosity
        prody.confProDy(auto_secondary=oldSecondary, verbosity='{0}'.format(oldVerbosity))

    def createOutputStep(self):
        fnSqlite = self._getPath('modes.sqlite')

        if isinstance(self.outModes, prody.GNM) or self.outModes.numAtoms() < self.atoms.numAtoms():
            nmSet = SetOfGnmModes(filename=fnSqlite)
        elif (self.outModes.getEigvals()[0] <= self.outModes.getEigvals()[1]
            or self.outModes.getEigvals()[0] < ZERO):
            nmSet = SetOfNormalModes(filename=fnSqlite)
        elif isinstance(self.outModes, prody.LDA):
            nmSet = SetOfLdaModes(filename=fnSqlite)
        else:
            nmSet = SetOfPrincipalComponents(filename=fnSqlite)

        nmSet._nmdFileName = String(self.nmdFileName)

        inputPdb = self.inputStructure.get()
        nmSet.setPdb(inputPdb)

        self._defineOutputs(outputModes=nmSet)
        self._defineSourceRelation(self.inputStructure, nmSet)

PDB = 0
DCD = 1
ENS_NPZ = 2

NO_SUP = 0
YES_SUP = 1
ITERPOSE = 2

POINTER_TYPES = 'AtomStruct,SetOfAtomStructs,ProDyNpzEnsemble'

try:
    from pwchem.objects import MDSystem
    imported_chem = True
    POINTER_TYPES += ',MDSystem'
except ImportError:
    imported_chem = False

class ProDyImportEnsemble(ProtImportFiles):
    """
    This protocol will import and optionally trim a ProDy Ensemble
    """
    _label = 'Import Ensemble'
    _possibleOutputs = {'outputAtomStructs': SetOfAtomStructs,
                        'outputNpz': ProDyNpzEnsemble}

    # -------------------------- DEFINE param functions ----------------------
    def _defineParams(self, form):
        """ Define the input parameters that will be used.
        Params:
            form: this is the form to be populated with sections and params.
        """

        form.addSection(label='Import ensemble')

        importChoices = self._getImportChoices()
        filesCondition = self._getFilesCondition()

        form.addParam('importFrom', params.EnumParam,
                      choices=importChoices, default=self._getDefaultChoice(),
                      label='Import from',
                      help='Select the type of import.')

        form.addParam('importType', params.EnumParam, choices=['pdb', 'dcd', 'ens.npz'],
                      default=PDB, condition=filesCondition,
                      label='Type of ensemble file to import',
                      help='ProDy can support import of ensembles in various file formats: \n'
                           'pdb, dcd and the native ens.npz format')

        form.addParam('importPointer', params.PointerParam,
                      pointerClass=POINTER_TYPES,
                      condition='importFrom!=0',
                      label='Ensemble file to import',
                      help='ProDy can support import of ensembles in various file formats: \n'
                           'pdb, dcd and the native ens.npz format')

        form.addParam('filesPath', params.PathParam,
                      label="Files directory", condition=filesCondition,
                      help="Directory with the files you want to import.\n\n"
                           "The path can also contain wildcards to select"
                           "from several folders. \n\n"
                           "Examples:\n"
                           "  ~/project/data/day??_files/\n"
                           "Each '?' represents one unknown character\n\n"
                           "  ~/project/data/day*_files/\n"
                           "'*' represents any number of unknown characters\n\n"
                           "  ~/project/data/day##_files/\n"
                           "'##' represents two digits that will be used as "
                           "file ID\n\n"
                           "NOTE: wildcard characters ('*', '?', '#') "
                           "cannot appear in the actual path.)")

        form.addParam('filesPattern', params.StringParam,
                      label='Pattern', condition=filesCondition,
                      help=filesPatternHelp)

        form.addParam('inputStructure', params.PointerParam, label="Input structure", allowsNull=True,
                      pointerClass='AtomStruct', condition="importType==%d or importFrom!=0" % DCD,
                      help='The input structure can be an atomic model '
                           '(true PDB) or a pseudoatomic model '
                           '(an EM volume converted into pseudoatoms). '
                           'The input structure should have the same number of atoms '
                           'as the original ensemble.')

        form.addParam('superpose', params.EnumParam, label="Superpose?",
                      choices=['No', 'Once', 'Iteratively'], default=NO_SUP,
                      help='Elect whether and how to superpose the ensemble')

        form.addParam('savePDBs', params.BooleanParam, default=False,
                      expertLevel=params.LEVEL_ADVANCED,
                      label="Save PDB files?",
                      help='This takes up storage and time, but '
                           'may be helpful for interfacing with ContinuousFlex.')

        form.addParam('writeDCDFile', params.BooleanParam, default=False,
                      expertLevel=params.LEVEL_ADVANCED,
                      label="Whether to write DCD trajectory file",
                      help='This will be registered as output too')

        form.addParam('selstr', params.StringParam, default="all",
                      label="Selection string",
                      help='Selection string for atoms to include in the ensemble.\n'
                           'It is recommended to use "all" (default), "protein" or "name CA"')

    # --------------------------- STEPS functions ------------------------------
    def _insertAllSteps(self):
        # Insert processing steps
        self._insertFunctionStep('importEnsembleStep')
        self._insertFunctionStep('createOutputStep')

    def importEnsembleStep(self):
        # configure ProDy to automatically handle secondary structure information and verbosity
        from pyworkflow import Config
        global oldSecondary; oldSecondary = prody.confProDy("auto_secondary")
        global oldVerbosity; oldVerbosity = prody.confProDy("verbosity")
        prodyVerbosity =  'none' if not Config.debugOn() else 'debug'
        prody.confProDy(auto_secondary=True, verbosity='{0}'.format(prodyVerbosity))
        
        self.weights = None
        self.atoms = None

        if self.importFrom.get() == 0:
            filesPaths = self.getMatchFiles()
            folderPath = os.path.split(filesPaths[0])[0]
            self.pattern1 = os.path.split(filesPaths[0])[1]
            
            if self.importType == PDB:
                if not (self.pattern1.endswith('.pdb') or self.pattern1.endswith('.cif')):
                    self.pattern1 += '.pdb'
                self.atoms = prody.parsePDB(os.path.join(folderPath, self.pattern1))
                self.outEns = prody.PDBEnsemble(self.atoms)

            elif self.importType == DCD:
                if not self.pattern1.endswith('.dcd'):
                    self.pattern1 += '.dcd'
                self.outEns = prody.PDBEnsemble(prody.parseDCD(os.path.join(folderPath, self.pattern1)))

                if self.inputStructure.get() is not None:
                    self.atoms = prody.parsePDB(self.inputStructure.get().getFileName())

            elif self.importType == ENS_NPZ:
                if not self.pattern1.endswith('.ens.npz'):
                    self.pattern1 += '.ens.npz'
                self.outEns = prody.loadEnsemble(os.path.join(folderPath, self.pattern1))
                if not isinstance(self.outEns, prody.PDBEnsemble):
                    self.outEns = prody.PDBEnsemble(self.outEns)
                if 'size' in self.outEns.getDataLabels():
                    self.weights = self.outEns.getData('size')

                self.atoms = self.outEns.getAtoms()
        else:
            point = self.importPointer.get()

            if isinstance(point, ProDyNpzEnsemble):
                self.weights = [item.getAttributeValue(ENSEMBLE_WEIGHTS) for item in point]
                self.outEns = point.loadEnsemble()

                if self.inputStructure.get() is not None:
                    self.atoms = prody.parsePDB(self.inputStructure.get().getFileName())
                else:
                    self.atoms = self.outEns.getAtoms()

            elif isinstance(point, SetOfAtomStructs):
                self.weights = [item.getAttributeValue(ENSEMBLE_WEIGHTS) for item in point]
                self.ags = prody.parsePDB([struct.getFileName() for struct in point])
                self.outEns = prody.PDBEnsemble()
                self.outEns.setCoords(self.ags[0])
                for ag in self.ags:
                    self.outEns.addCoordset(ag)

                if self.inputStructure.get() is not None:
                    self.atoms = prody.parsePDB(self.inputStructure.get().getFileName())

            elif isinstance(point, AtomStruct):
                self.outEns = prody.PDBEnsemble(prody.parsePDB(point.getFileName()))
                if self.inputStructure.get() is not None:
                    self.atoms = prody.parsePDB(self.inputStructure.get().getFileName())

            else:
                # only activated if we can use MDSystem
                self.outEns = prody.PDBEnsemble(prody.parseDCD(point.getTrajectoryFile()))
                self.atoms = prody.parsePDB(point.getSystemFile())

        if self.weights is None:
            self.weights = list(np.ones(self.outEns.numConfs()))

        selstr = self.selstr.get()

        if self.atoms is not None:
            try:
                # setAtoms then select and trim
                self.outEns.setAtoms(self.atoms)
                self.outEns.setAtoms(self.atoms.select(selstr))
                self.outEns = prody.trimPDBEnsemble(self.outEns) # hard
            except ValueError:
                try:
<<<<<<< HEAD
                    # select then trim then setAtoms
                    self.outEns.select(selstr)
                    self.outEns = prody.trimPDBEnsemble(self.outEns) # hard
                    self.outEns.setAtoms(self.atoms.select(selstr))
                except ValueError:
                    if hasattr(self, 'ags'):
                        try:
                            # setAtoms with first structure if available and trim 
                            # then setAtoms with ref structure and trim again
                            self.outEns.setAtoms(self.ags[0])
                            self.outEns.setAtoms(self.ags[0].select(selstr))
                            self.outEns = prody.trimPDBEnsemble(self.outEns) # hard
                            self.outEns.setAtoms(self.atoms)
                            self.outEns.setAtoms(self.atoms.select(selstr))
                            self.outEns = prody.trimPDBEnsemble(self.outEns) # hard
                        except ValueError:
                            raise ValueError("Reference structure should have same number of atoms as ensemble")
                    else:
                        raise ValueError("Reference structure should have same number of atoms as ensemble")
=======
                    # setAtoms with select directly then trim
                    self.outEns.setAtoms(self.atoms.select(selstr))
                    self.outEns = prody.trimPDBEnsemble(self.outEns) # hard
                except ValueError:
                    try:
                        # select then trim then setAtoms
                        self.outEns.select(selstr)
                        self.outEns = prody.trimPDBEnsemble(self.outEns) # hard
                        self.outEns.setAtoms(self.atoms.select(selstr))
                    except ValueError:
                        if hasattr(self, 'ags'):
                            try:
                                # setAtoms with first structure if available and trim
                                # then setAtoms with ref structure and trim again
                                self.outEns.setAtoms(self.ags[0])
                                self.outEns.setAtoms(self.ags[0].select(selstr))
                                self.outEns = prody.trimPDBEnsemble(self.outEns) # hard
                                self.outEns.setAtoms(self.atoms)
                                self.outEns.setAtoms(self.atoms.select(selstr))
                                self.outEns = prody.trimPDBEnsemble(self.outEns) # hard
                            except ValueError:
                                raise ValueError("Reference structure should have same number of atoms as ensemble")
                        else:
                            raise ValueError("Reference structure should have same number of atoms as ensemble")
        else:
            logger.warning("Reference structure not provided so selection will be ignored.")
>>>>>>> 81dbe189

        if self.superpose == YES_SUP:
            self.outEns.superpose()
        elif self.superpose == ITERPOSE:
            self.outEns.iterpose()
            
        if self.savePDBs.get():
            labels = self.outEns.getLabels()
            refLabel = labels[0]
            self.pdbs = SetOfAtomStructs().create(self._getExtraPath())
            for i, coordset in enumerate(self.outEns.getCoordsets()):
                atoms = self.atoms.select(selstr).copy()
                atoms.setCoords(coordset)
                filename = self._getExtraPath('{:s}_{:06d}_{:s}.pdb'.format(refLabel, i+1, labels[i]))
                prody.writePDB(filename, atoms)
                pdb = AtomStruct(filename)
                setattr(pdb, ENSEMBLE_WEIGHTS, pwobj.Integer(self.weights[i]))
                self.pdbs.append(pdb)

        if self.writeDCDFile.get():
            prody.writeDCD(self._getPath(ENS_FILENAME), self.outEns)
            prody.writePDB(self._getPath(PDB_FILENAME), self.outEns.getAtoms())

        self.filename = prody.saveEnsemble(self.outEns, self._getExtraPath('ensemble.ens.npz'))

        self.npz = ProDyNpzEnsemble().create(self._getExtraPath())
        for i in range(self.outEns.numConfs()):
            frame = TrajFrame((i+1, self.filename), objLabel=self.outEns.getLabels()[i])
            setattr(frame, ENSEMBLE_WEIGHTS, pwobj.Integer(self.weights[i]))
            self.npz.append(frame)

        # configure ProDy to restore secondary structure information and verbosity
        prody.confProDy(auto_secondary=oldSecondary, verbosity='{0}'.format(oldVerbosity))

    def createOutputStep(self):
        outputs = {"outputNpz": self.npz}

        if self.writeDCDFile.get():
            if imported_chem:
                outMDSystem = MDSystem(filename=self._getPath(PDB_FILENAME))
                outMDSystem.setTopologyFile(self._getPath(PDB_FILENAME))
                outMDSystem.setTrajectoryFile(self._getPath(ENS_FILENAME))
                outputs["outputTrajectory"] = outMDSystem
            else:
                outEMFile = EMFile(filename=self._getPath(ENS_FILENAME))
                outputs["outputTrajectory"] = outEMFile

        if self.savePDBs.get():
            outputs["outputStructures"] = self.pdbs

        self._defineOutputs(**outputs)

    def _summary(self):
        if not hasattr(self, 'outputNpz'):
            summ = ['Output ensemble not ready yet']
        else:
            ens = self.outputNpz.loadEnsemble()
            summ = ['Ensemble imported with *{0}* structures of *{1}* atoms'.format(
                   ens.numConfs(), ens.numAtoms())]
        return summ

    def _getImportChoices(self):
        return ['files', 'pointer']
<|MERGE_RESOLUTION|>--- conflicted
+++ resolved
@@ -417,27 +417,6 @@
                 self.outEns = prody.trimPDBEnsemble(self.outEns) # hard
             except ValueError:
                 try:
-<<<<<<< HEAD
-                    # select then trim then setAtoms
-                    self.outEns.select(selstr)
-                    self.outEns = prody.trimPDBEnsemble(self.outEns) # hard
-                    self.outEns.setAtoms(self.atoms.select(selstr))
-                except ValueError:
-                    if hasattr(self, 'ags'):
-                        try:
-                            # setAtoms with first structure if available and trim 
-                            # then setAtoms with ref structure and trim again
-                            self.outEns.setAtoms(self.ags[0])
-                            self.outEns.setAtoms(self.ags[0].select(selstr))
-                            self.outEns = prody.trimPDBEnsemble(self.outEns) # hard
-                            self.outEns.setAtoms(self.atoms)
-                            self.outEns.setAtoms(self.atoms.select(selstr))
-                            self.outEns = prody.trimPDBEnsemble(self.outEns) # hard
-                        except ValueError:
-                            raise ValueError("Reference structure should have same number of atoms as ensemble")
-                    else:
-                        raise ValueError("Reference structure should have same number of atoms as ensemble")
-=======
                     # setAtoms with select directly then trim
                     self.outEns.setAtoms(self.atoms.select(selstr))
                     self.outEns = prody.trimPDBEnsemble(self.outEns) # hard
@@ -464,7 +443,6 @@
                             raise ValueError("Reference structure should have same number of atoms as ensemble")
         else:
             logger.warning("Reference structure not provided so selection will be ignored.")
->>>>>>> 81dbe189
 
         if self.superpose == YES_SUP:
             self.outEns.superpose()
