# -*- coding: utf-8 -*-
# **************************************************************************
# *
# * Authors:     James Krieger (jmkrieger@cnb.csic.es)
# *
# * Centro Nacional de Biotecnologia, CSIC
# *
# * This program is free software; you can redistribute it and/or modify
# * it under the terms of the GNU General Public License as published by
# * the Free Software Foundation; either version 2 of the License, or
# * (at your option) any later version.
# *
# * This program is distributed in the hope that it will be useful,
# * but WITHOUT ANY WARRANTY; without even the implied warranty of
# * MERCHANTABILITY or FITNESS FOR A PARTICULAR PURPOSE.  See the
# * GNU General Public License for more details.
# *
# * You should have received a copy of the GNU General Public License
# * along with this program; if not, write to the Free Software
# * Foundation, Inc., 59 Temple Place, Suite 330, Boston, MA
# * 02111-1307  USA
# *
# *  All comments concerning this program package may be sent to the
# *  e-mail address 'scipion@cnb.csic.es'
# *
# **************************************************************************


"""
This module will provide ProDy normal mode analysis using the anisotropic network model (ANM).
"""
import os
import numpy as np

from pwem import *
from pwem.objects import SetOfNormalModes, AtomStruct, EMFile, String
from pwem.protocols import EMProtocol

from pyworkflow.utils import *
from pyworkflow.protocol.params import PointerParam, EnumParam, BooleanParam

import prody

NMA_METRIC_OVERLAP = 0
NMA_METRIC_COV_OVERLAP = 1
NMA_METRIC_RWSIP = 2

class ProDyCompare(EMProtocol):
    """
    This protocol will compare two SetOfNormalModes objects
    """
    _label = 'Compare modes'

    # -------------------------- DEFINE param functions ----------------------
    def _defineParams(self, form):
        """ Define the input parameters that will be used.
        Params:
            form: this is the form to be populated with sections and params.
        """
        # You need a params to belong to a section:
        form.addSection(label='ProDy compare')

        form.addParam('modes1', PointerParam, label="Input SetOfNormalModes 1",
                      important=True,
                      pointerClass='SetOfNormalModes',
                      help='The input SetOfNormalModes can be from an atomic model '
                           '(true PDB) or a pseudoatomic model '
                           '(an EM volume compared into pseudoatoms).\n'
                           'The two sets should have the same number of nodes '
                           'unless one of them has exactly 1 mode in it.')

        form.addParam('modes2', PointerParam, label="Input SetOfNormalModes 2",
                      important=True,
                      pointerClass='SetOfNormalModes',
                      help='The input SetOfNormalModes can be from an atomic model '
                           '(true PDB) or a pseudoatomic model '
                           '(an EM volume compared into pseudoatoms).\n'
                           'The two sets should have the same number of nodes '
                           'unless one of them has exactly 1 mode in it.')

        form.addParam('metric', EnumParam, choices=['Overlap', 'Covariance Overlap', 'RWSIP'],
                      default=NMA_METRIC_OVERLAP,
                      label='Comparison metric',
                      help='Modes can be compared pairwise using correlation cosine overlaps (inner products), '
                      'or in sets using either covariance overlap (Hess, Phys Rev E 2002; aka spectral overlap) '
                      'or the root weighted square inner product (RWSIP; Carnevale et al., J Phys Condens Matter 2007). \n'
                      'Covariance overlaps and RWSIPs are calculated over growing mode sets.\n'
                      'The six zero modes are excluded from covariance overlap and RWSIP calculations.')

        form.addParam('diag', BooleanParam, default=False, 
                      condition='metric==%d' % NMA_METRIC_OVERLAP,
                      label='Calculate diagonal values only',
                      help='Elect whether to calculate diagonal values only.')      

        form.addParam('match', BooleanParam, default=False, 
                      condition='metric!=%d' % NMA_METRIC_RWSIP,
                      label='Match modes',
                      help='Elect whether to match modes.')     

    # --------------------------- STEPS functions ------------------------------
    def _insertAllSteps(self):
        # Insert processing steps
        self._insertFunctionStep('compareModesStep')
        self._insertFunctionStep('createOutputStep')

    def compareModesStep(self):

        modes1_path = os.path.dirname(os.path.dirname(self.modes1.get()[1].getModeFile()))
<<<<<<< HEAD
        modes1 = prody.parseScipionModes(modes1_path, pdb=glob(modes1_path+"/*atoms.pdb"))

        modes2_path = os.path.dirname(os.path.dirname(self.modes2.get()[1].getModeFile()))
        modes2 = prody.parseScipionModes(modes2_path, pdb=glob(modes2_path+"/*atoms.pdb"))
=======
        pdb1 = glob(modes1_path+"/*atoms.pdb")
        if len(pdb1) == 0:
            pdb1 = None
        modes1 = prody.parseScipionModes(modes1_path, pdb=pdb1)

        modes2_path = os.path.dirname(os.path.dirname(self.modes2.get()[1].getModeFile()))
        pdb2 = glob(modes1_path+"/*atoms.pdb")
        if len(pdb2) == 0:
            pdb2 = None
        modes2 = prody.parseScipionModes(modes2_path, pdb=pdb2)
>>>>>>> bd18549f

        n_modes = np.max([modes1.numModes(), modes2.numModes()])
        min_n_modes = np.min([modes1.numModes(), modes2.numModes()])
        if modes1.numModes() != modes2.numModes() and min_n_modes != 1:
            raise ValueError('The two sets should have the same number of nodes '
                           'unless one of them has exactly 1 mode in it.')

        if min_n_modes != 1:
            mode_ens = prody.ModeEnsemble()
            mode_ens.addModeSet(modes1)
            mode_ens.addModeSet(modes2)
            if self.match:
                mode_ens.match()

                match_inds = prody.matchModes(modes1, modes2, index=True)

                prody.writeArray(self._getExtraPath('match_inds.txt'),
                                 np.array(match_inds, dtype=int)[1]+1,
                                 format='%3d')

                atoms = prody.parsePDB(self.modes1.get().getPdb().getFileName())
                prody.writeNMD(self._getExtraPath('matched_modes.nmd'), mode_ens[1], atoms)
                prody.writeScipionModes(self._getPath(), mode_ens[1], write_star=True)
        else:
            mode_ens = [modes1, modes2]
        
        if self.metric == NMA_METRIC_OVERLAP:
            self.matrix = prody.calcOverlap(mode_ens[0], mode_ens[1], diag=self.diag)
            if self.matrix.ndim == 1:
                self.matrix.reshape(-1, 1)

        else:
            self.matrix = np.empty((n_modes-6, 1))
            for i in range(6, n_modes):
                if self.metric == NMA_METRIC_COV_OVERLAP:
                    self.matrix[i-6, 0] = prody.calcEnsembleSpectralOverlaps(mode_ens[:, 6:i+1])[0, 1]
                else:
                    self.matrix[i-6, 0] = prody.calcRWSIP(mode_ens[0, 6:i+1], mode_ens[1, 6:i+1])

        prody.writeArray(self._getExtraPath('matrix.txt'), self.matrix)

    def createOutputStep(self):
        outputMatrix = EMFile(filename=self._getExtraPath('matrix.txt'))

        if self.match:
            fnSqlite = self._getPath('modes.sqlite')
            nmSet = SetOfNormalModes(filename=fnSqlite)
            nmSet._nmdFileName = String(self._getPath('modes.nmd'))

            outputPdb = AtomStruct()
            outputPdb.setFileName(self._getPath('atoms.pdb'))
            nmSet.setPdb(outputPdb.get())

            outputMatch = EMFile(filename=self._getExtraPath('match_inds.txt'))
            nmSet._indsFileName = String(self._getExtraPath('match_inds.txt'))

            self._defineOutputs(matrixFile=outputMatrix, matchFile=outputMatch, outputModes=nmSet)
        else:
            self._defineOutputs(matrixFile=outputMatrix)<|MERGE_RESOLUTION|>--- conflicted
+++ resolved
@@ -106,12 +106,6 @@
     def compareModesStep(self):
 
         modes1_path = os.path.dirname(os.path.dirname(self.modes1.get()[1].getModeFile()))
-<<<<<<< HEAD
-        modes1 = prody.parseScipionModes(modes1_path, pdb=glob(modes1_path+"/*atoms.pdb"))
-
-        modes2_path = os.path.dirname(os.path.dirname(self.modes2.get()[1].getModeFile()))
-        modes2 = prody.parseScipionModes(modes2_path, pdb=glob(modes2_path+"/*atoms.pdb"))
-=======
         pdb1 = glob(modes1_path+"/*atoms.pdb")
         if len(pdb1) == 0:
             pdb1 = None
@@ -122,7 +116,6 @@
         if len(pdb2) == 0:
             pdb2 = None
         modes2 = prody.parseScipionModes(modes2_path, pdb=pdb2)
->>>>>>> bd18549f
 
         n_modes = np.max([modes1.numModes(), modes2.numModes()])
         min_n_modes = np.min([modes1.numModes(), modes2.numModes()])
