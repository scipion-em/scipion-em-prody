--- conflicted
+++ resolved
@@ -36,12 +36,7 @@
                           EMFile)
 from pwem.protocols import EMProtocol
 
-<<<<<<< HEAD
 from pyworkflow.utils import logger, getListFromRangeString, redStr
-=======
-import pyworkflow.object as pwobj
-from pyworkflow.utils import logger, getListFromRangeString
->>>>>>> 5f979ddd
 from pyworkflow.protocol.params import (PointerParam, MultiPointerParam,
                                         StringParam, IntParam, FloatParam,
                                         EnumParam, TextParam, NumericRangeParam,
@@ -276,10 +271,7 @@
         if self.refType.get() == STRUCTURE:
             ref = prody.parsePDB(self.refStructure.get().getFileName(), alt='all',
                                  unite_chains=self.uniteChains.get())
-<<<<<<< HEAD
             self.weights.append(self.refStructure.get().getAttributeValue(ENSEMBLE_WEIGHTS, defaultValue=1))
-=======
->>>>>>> 5f979ddd
         else:
             ref = self.refIndex.get() - 1 # convert from Scipion (sqlite) to ProDy (python) nomenclature
 
@@ -294,12 +286,6 @@
                 else:
                     self.pdbs.extend([tarStructure.getFileName() for tarStructure in obj.get()])
                     self.weights.extend([tarStructure.getAttributeValue(ENSEMBLE_WEIGHTS, defaultValue=1) for tarStructure in obj.get()])
-<<<<<<< HEAD
-=======
-
-            if self.refType.get() == STRUCTURE:
-                self.weights.append(self.refStructure.get().getAttributeValue(ENSEMBLE_WEIGHTS, defaultValue=1))
->>>>>>> 5f979ddd
 
             if self.mapping.get() == DEFAULT:
                 mappings = 'auto'
@@ -374,7 +360,6 @@
                                           atommaps=atommaps,
                                           unmapped=unmapped,
                                           rmsd_reject=self.rmsdReject.get())
-<<<<<<< HEAD
             self.weights = list(np.ones(ens.numConfs()))
         else:
             if self.refType.get() == STRUCTURE:
@@ -383,15 +368,6 @@
                 ref=0
 
             if self.matchFunc <= SAME_POS:
-=======
-        else:
-            if self.refType.get() == STRUCTURE and self.matchFunc.get() < CUSTOM:
-                # This will happen inside createMatchDic for CUSTOM
-                self.tars = [ref] + self.tars
-                ref=0
-                
-            if self.matchFunc.get() < CUSTOM:
->>>>>>> 5f979ddd
                 tars = [tar.select(self.selstr.get()).copy() for tar in self.tars]
                 self.labels = [tar.getTitle() for tar in tars]
             else:
@@ -404,13 +380,10 @@
 
                 tars = [tar.select(self.selstr.get()).copy() for tar in self.tars]
 
-<<<<<<< HEAD
             if len(tars) != len(self.labels):
                 logger.warn(redStr('labels e.g. from matchDic ({0}) do not match '
                             'target structures ({1})'.format(len(self.labels), len(tars))))
 
-=======
->>>>>>> 5f979ddd
             for i, label in enumerate(self.labels):
                 if label.endswith(" Selection 'name CA'"):
                     label = label.replace(" Selection 'name CA'", "")
@@ -464,12 +437,6 @@
 
         msa = ens.getMSA()
         prody.writeMSA(self._getExtraPath('ensemble.fasta'), msa)
-<<<<<<< HEAD
-=======
-
-        # if len(self.weights) == 0:
-        #     self.weights = list(np.ones(self.ens.numConfs()))
->>>>>>> 5f979ddd
 
         if self.writePDBFiles.get():
             indices = ens.getIndices()
@@ -506,11 +473,7 @@
                 filename = self._getExtraPath('{:06d}_{:s}_amap.pdb'.format(i+1, ag.getTitle()))
                 prody.writePDB(filename, amap)
                 pdb = AtomStruct(filename)
-<<<<<<< HEAD
                 setattr(pdb, ENSEMBLE_WEIGHTS, Integer(self.weights[i]))
-=======
-                setattr(pdb, ENSEMBLE_WEIGHTS, pwobj.Integer(self.weights[i]))
->>>>>>> 5f979ddd
                 self.pdbs.append(pdb)
 
         prody.writePDB(self._getPath('ensemble.pdb'), ens)
@@ -521,11 +484,7 @@
         self.npz = ProDyNpzEnsemble().create(self._getExtraPath())
         for j in range(ens.numConfs()):
             frame = TrajFrame((j+1, self.npzFileName), objLabel=ens.getLabels()[j])
-<<<<<<< HEAD
             setattr(frame, ENSEMBLE_WEIGHTS, Integer(self.weights[j]))
-=======
-            setattr(frame, ENSEMBLE_WEIGHTS, pwobj.Integer(self.weights[j]))
->>>>>>> 5f979ddd
             self.npz.append(frame)
 
         # configure ProDy to restore secondary structure information and verbosity
@@ -594,7 +553,6 @@
         # that are still ordered correctly
         self.matchDic = OrderedDict()
 
-<<<<<<< HEAD
         if self.labels == []:
             tars = prody.parsePDB(pdbs, alt='all',
                                   unite_chains=self.uniteChains.get())
@@ -605,10 +563,9 @@
                 
         self.labels = np.array(self.labels)
         self.orders = np.array(self.orders)
-=======
-        titles = [ag.getTitle() for ag in self.tars]
+
+        titles = [ag.getTitle() for ag in tars]
         _, counts = np.unique(np.array(titles), return_counts=True)
->>>>>>> 5f979ddd
 
         inds = [item-1 for item in getListFromRangeString(index)]
         for idx, ag in enumerate(self.tars):
@@ -648,5 +605,5 @@
         return summ
     
     def _setWeights(self, item, row=None):
-            weight = pwobj.Integer(self.weights[item.getObjId()-1])
+            weight = Integer(self.weights[item.getObjId()-1])
             setattr(item, ENSEMBLE_WEIGHTS, weight)