--- conflicted
+++ resolved
@@ -49,11 +49,8 @@
 from prody2.protocols.protocol_atoms import (NOTHING, PWALIGN, CEALIGN,
                                              DEFAULT)  # residue mapping methods
 from prody2.constants import ENSEMBLE_WEIGHTS
-<<<<<<< HEAD
-=======
 
 import time
->>>>>>> 81dbe189
 
 STRUCTURE = 0
 INDEX = 1
@@ -277,14 +274,10 @@
         prodyVerbosity =  'none' if not Config.debugOn() else 'debug'
         prody.confProDy(auto_secondary=True, verbosity='{0}'.format(prodyVerbosity))
 
-<<<<<<< HEAD
         atommaps = [] # output argument for collecting atommaps
 
-        # handle inputs
-=======
         # handle reference
         self.weights = []
->>>>>>> 81dbe189
         if self.refType.get() == STRUCTURE:
             ref = prody.parsePDB(self.refStructure.get().getFileName(), alt='all',
                                  unite_chains=self.uniteChains.get())
@@ -292,11 +285,7 @@
         else:
             ref = self.refIndex.get() - 1 # convert from Scipion (sqlite) to ProDy (python) nomenclature
 
-<<<<<<< HEAD
-        self.weights = []
-=======
         # handle other inputs
->>>>>>> 81dbe189
         if self.inputType.get() == STRUCTURE:
             self.pdbs = []
             for i, obj in enumerate(self.structures):
@@ -306,12 +295,9 @@
                 else:
                     self.pdbs.extend([tarStructure.getFileName() for tarStructure in obj.get()])
                     self.weights.extend([tarStructure.getAttributeValue(ENSEMBLE_WEIGHTS, defaultValue=1) for tarStructure in obj.get()])
-<<<<<<< HEAD
 
             if self.refType.get() == STRUCTURE:
                 self.weights.append(self.refStructure.get().getAttributeValue(ENSEMBLE_WEIGHTS, defaultValue=1))
-=======
->>>>>>> 81dbe189
 
             if self.mapping.get() == DEFAULT:
                 mappings = 'auto'
@@ -364,29 +350,6 @@
                                                     model=i+1,
                                                     unite_chains=self.uniteChains.get()))
 
-<<<<<<< HEAD
-        if self.inputType.get() == STRUCTURE:
-            if self.matchFunc.get() == BEST_MATCH:
-                matchFunc = prody.bestMatch
-                logger.info('\nUsing bestMatch\n')
-            elif self.matchFunc.get() == SAME_CHID:
-                matchFunc = prody.sameChid
-                logger.info('\nUsing sameChid\n')
-            elif self.matchFunc.get() == SAME_POS:
-                matchFunc = prody.sameChainPos
-                logger.info('\nUsing sameChainPos\n')
-
-            self.tars = prody.parsePDB(self.pdbs, alt='all')
-            if isinstance(self.tars, prody.Atomic):
-                self.tars = [self.tars]
-
-            if self.refType.get() == STRUCTURE and self.matchFunc.get() < CUSTOM:
-                # This will happen inside createMatchDic for CUSTOM
-                self.tars = [ref] + self.tars
-                ref=0
-                
-            if self.matchFunc.get() < CUSTOM:
-=======
         atommaps = [] # output argument for collecting atommaps
         unmapped = []
 
@@ -416,25 +379,15 @@
                 ref=0
 
             if self.matchFunc <= SAME_POS:
->>>>>>> 81dbe189
                 tars = [tar.select(self.selstr.get()).copy() for tar in self.tars]
                 self.labels = [tar.getTitle() for tar in tars]
             else:
                 self.matchDic = self.createMatchDic(self.insertOrder.get())
                 self.labels = list(self.matchDic.keys())
-<<<<<<< HEAD
-
-                chmap = self.matchDic
-                logger.info('\nUsing user-defined match function based on \n{0}\n'.format(self.matchDic))
-                matchFunc = lambda chain1, chain2: prody.userDefined(chain1, chain2, chmap)
-
-                tars = [tar.select(self.selstr.get()).copy() for tar in self.tars]
-=======
                 self.orders = list(self.matchDic.values())
 
                 if isinstance(self.labels[0], tuple):
                     self.labels = [label[1] for label in self.labels]
->>>>>>> 81dbe189
 
                 self.matchDic = OrderedDict()
                 self.matchDic.update(zip(self.labels, self.orders))
@@ -465,57 +418,13 @@
                                          unmapped=unmapped,
                                          rmsd_reject=self.rmsdReject.get(),
                                          degeneracy=self.degeneracy.get(),
-<<<<<<< HEAD
-                                         labels=self.labels)
-=======
                                          mapping=mappings)
->>>>>>> 81dbe189
             
             if self.delReference.get():
                 ens.delCoordset(ref)
                 self.tars.pop(ref)
 
-<<<<<<< HEAD
-        else:
-            idstr = self.id.get()
-            daliRec = prody.searchDali(idstr[:4], idstr[4], timeout=10000)
-            while daliRec.isSuccess != True:
-                daliRec.fetch(timeout=1000)
-                time.sleep(10)
-
-            lenCutoff = eval(str(self.lenCutoff.get()))
-            if lenCutoff == -1:
-                lenCutoff = None
-
-            rmsdCutoff = eval(str(self.rmsdCutoff.get()))
-            if rmsdCutoff == -1:
-                rmsdCutoff = None
-
-            zCutoff = eval(str(self.zCutoff.get()))
-            if zCutoff == -1:
-                zCutoff = None
-
-            idCutoff = eval(str(self.idCutoff.get()))
-            if idCutoff == -1:
-                idCutoff = None
-
-            self.pdbs = daliRec.filter(cutoff_len=lenCutoff, cutoff_rmsd=rmsdCutoff,
-                                       cutoff_Z=zCutoff, cutoff_identity=idCutoff,
-                                       stringency=True)
-            mappings = daliRec.getMappings()
-
-            if idstr not in self.pdbs:
-                self.pdbs.insert(0, idstr)
-
-            ens = prody.buildPDBEnsemble([tar.select(self.selstr.get()) for tar in self.tars],
-                                          seqid=self.seqid.get(),
-                                          overlap=self.overlap.get(),
-                                          mapping=mappings,
-                                          atommaps=atommaps,
-                                          rmsd_reject=self.rmsdReject.get())
-=======
         logger.info('\nUnmapped structures: {0}\n'.format(unmapped))
->>>>>>> 81dbe189
 
         self.labels = ens.getLabels()
         _, idx, inv, c = np.unique(self.labels, return_index=True,
@@ -635,66 +544,17 @@
         prodyVerbosity =  'none' if not Config.debugOn() else 'debug'
         prody.confProDy(auto_secondary=False, verbosity='{0}'.format(prodyVerbosity))
         
-<<<<<<< HEAD
-        if self.chainOrders.get().strip() != "":
-            self.matchDic = eval(self.chainOrders.get())
-            self.labels = list(self.matchDic.keys())
-            self.orders = list(self.matchDic.values())
-        else:
-            self.labels = []
-            self.orders = []
-=======
         if self.chainOrders.get() != "":
             self.matchDic = eval(self.chainOrders.get())
         else:
             self.matchDic = OrderedDict()
         self.labels = list(self.matchDic.keys())
         self.orders = list(self.matchDic.values())
->>>>>>> 81dbe189
 
         # reinitialise to update with new keys
         # that are still ordered correctly
         self.matchDic = OrderedDict()
 
-<<<<<<< HEAD
-        if self.labels == []:
-            if self.refType.get() == STRUCTURE:
-                structures = [self.refStructure] + self.structures
-            else:
-                structures = self.structures
-
-            pdbs = []
-            for _, obj in enumerate(structures):
-                if isinstance(obj.get(), AtomStruct):
-                    pdbs.append(obj.get().getFileName())
-                else:
-                    pdbs.extend([tarStructure.getFileName() for tarStructure in obj.get()])
-            
-            tars = prody.parsePDB(pdbs)
-        else:
-            tars = self.tars
-
-        titles = [ag.getTitle() for ag in tars]
-        _, counts = np.unique(np.array(titles), return_counts=True)
-          
-        inds = [item-1 for item in getListFromRangeString(index)]
-        for idx, ag in enumerate(tars):
-            if idx in inds or counts[idx] > 1:
-                if label == "":
-                    label = titles[idx]
-
-                if len(inds) == 1:
-                    ag.setTitle(label)
-                else:
-                    ag.setTitle(label + str(inds.index(idx)))
-
-            title = ag.getTitle()
-            self.labels.append(title)
-            self.orders.append(self.getInitialChainOrder(ag))
-
-        self.labels = np.array(self.labels)
-        self.orders = np.array(self.orders)
-=======
         inds = [item-1 for item in getListFromRangeString(index)]
 
         if len(self.labels) == 0:
@@ -732,7 +592,6 @@
 
         if not isinstance(self.labels[0], tuple):
             self.labels = [(i+1, label) for i, label in enumerate(self.labels)]
->>>>>>> 81dbe189
         
         for idx in inds:
             if self.customOrder.get() != '':
