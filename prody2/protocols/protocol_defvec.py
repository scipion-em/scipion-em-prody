--- conflicted
+++ resolved
@@ -99,11 +99,8 @@
         self.mobFn = self.mobStructure.get().getFileName()
         self.tarFn = self.tarStructure.get().getFileName()
         self._insertFunctionStep('defvecStep', self.mobFn, self.tarFn)
-<<<<<<< HEAD
         self._insertFunctionStep('animateModesStep', self.n_steps.get(),
                                  self.neg.get(), self.pos.get())
-=======
->>>>>>> 4f957801
         self._insertFunctionStep('computeAtomShiftsStep')
         self._insertFunctionStep('createOutputStep')
 
