# -*- coding: utf-8 -*-
# **************************************************************************
# *
# * Authors:     James Krieger (jmkrieger@cnb.csic.es)
# *
# * Centro Nacional de Biotecnologia, CSIC
# *
# * This program is free software; you can redistribute it and/or modify
# * it under the terms of the GNU General Public License as published by
# * the Free Software Foundation; either version 2 of the License, or
# * (at your option) any later version.
# *
# * This program is distributed in the hope that it will be useful,
# * but WITHOUT ANY WARRANTY; without even the implied warranty of
# * MERCHANTABILITY or FITNESS FOR A PARTICULAR PURPOSE.  See the
# * GNU General Public License for more details.
# *
# * You should have received a copy of the GNU General Public License
# * along with this program; if not, write to the Free Software
# * Foundation, Inc., 59 Temple Place, Suite 330, Boston, MA
# * 02111-1307  USA
# *
# *  All comments concerning this program package may be sent to the
# *  e-mail address 'scipion@cnb.csic.es'
# *
# **************************************************************************


"""
This module will provide ProDy mode editing tools.
"""
import os
import numpy as np

from pwem import *
from pwem.objects import AtomStruct, SetOfNormalModes, String
from pwem.protocols import EMProtocol

from pyworkflow.utils import *
from pyworkflow.protocol.params import (PointerParam, EnumParam, BooleanParam,
                                        FloatParam, IntParam, LEVEL_ADVANCED)

import prody
from prody.utilities import ZERO

from prody2.protocols.protocol_modes_base import ProDyModesBase

NMA_SLICE = 0
NMA_REDUCE = 1
NMA_EXTEND = 2

class ProDyEdit(ProDyModesBase):
    """
    This protocol will edit a SetOfNormalModes object to have more or fewer nodes
    """
    _label = 'Edit modes'

    # -------------------------- DEFINE param functions ----------------------
    def _defineParams(self, form):
        """ Define the input parameters that will be used.
        Params:
            form: this is the form to be populated with sections and params.
        """
        # You need a params to belong to a section:
        form.addSection(label='ProDy edit')

        form.addParam('edit', EnumParam, choices=['Slice', 'Reduce', 'Extend'],
                      default=NMA_SLICE,
                      label='Type of edit',
                      help='Modes can have the number of nodes decreased using either eigenvector slicing '
                      'or Hessian reduction (aka vibrational subsystem analysis; Hinsen et al., Chem Phys 2000; '
                      'Woodcock et al., J Chem Phys 2008) in the case of modes from ProDy. \n'
                      'The number of nodes can be increased by extending (copying) eigenvector values '
                      'from nodes of the same residue')

        form.addParam('modes', PointerParam, label='Input SetOfNormalModes',
                      pointerClass='SetOfNormalModes',
                      help='The input SetOfNormalModes can be from an atomic model '
                           '(true PDB) or a pseudoatomic model '
                           '(an EM volume compared into pseudoatoms).')

        form.addParam('newNodes', PointerParam,
                      label='new nodes',
                      pointerClass='AtomStruct',
                      help='Atoms or pseudoatoms to use as new nodes.')   

        form.addSection(label='Animation')        
        form.addParam('rmsd', FloatParam, default=5,
                      label='RMSD Amplitude (A)',
                      help='Used only for animations of computed normal modes. '
                      'This is the maximal amplitude with which atoms or pseudoatoms are moved '
                      'along normal modes in the animations. \n')
        form.addParam('n_steps', IntParam, default=10,
                      expertLevel=LEVEL_ADVANCED,
                      label='Number of frames',
                      help='Number of frames used in each direction of animations.')
        form.addParam('pos', BooleanParam, default=True,
                      expertLevel=LEVEL_ADVANCED,
                      label="Include positive direction",
                      help='Elect whether to animate in the positive mode direction.')
        form.addParam('neg', BooleanParam, default=True,
                      expertLevel=LEVEL_ADVANCED,
                      label="Include negative direction",
                      help='Elect whether to animate in the negative mode direction.')

    # --------------------------- STEPS functions ------------------------------
    # This is inherited from NMA base protocol
    def _insertAllSteps(self):
        super(ProDyEdit, self)._insertAllSteps(len(self.modes.get()))
        
    #     # Insert processing steps
    #     self._insertFunctionStep('editModesStep')
    #     self._insertFunctionStep('createOutputStep')

    def computeModesStep(self):
        modes_path = os.path.dirname(os.path.dirname(self.modes.get()[1].getModeFile()))
        
        from_prody = len(glob(modes_path+"/*npz"))
        if from_prody:
            modes = prody.loadModel(glob(modes_path+"/*npz")[0])
        else:
            modes = prody.parseScipionModes(modes_path)

        self.inputStructure = self.modes.get().getPdb()
        structureEM = self.inputStructure.getPseudoAtoms()

        old_nodes = prody.parsePDB(self.inputStructure.getFileName(), altloc="all")
        new_nodes = prody.parsePDB(self.newNodes.get().getFileName(), altloc="all")

        nodes_list = [old_nodes, new_nodes]
        n_atoms_arr = np.array([nodes.numAtoms() for nodes in nodes_list])
        smaller = nodes_list[np.argmin(n_atoms_arr)]
        bigger = nodes_list[np.argmax(n_atoms_arr)]

        amap = prody.alignChains(bigger, smaller, match_func=prody.sameChid, pwalign=False)[0]
        
        if self.edit == NMA_SLICE:
            self.outModes, self.atoms = prody.sliceModel(modes, bigger, amap)

        elif self.edit == NMA_REDUCE:
<<<<<<< HEAD
            if from_prody or structureEM:
                if structureEM:
                    # ANM used so can use it again. Will need to carry over the cutoff
                    # It would be better still if we could save the Hessian from cflex
                    modes = prody.ANM(modes.getTitle())
                    modes.buildHessian(bigger)
                
                self.outModes, self.atoms = prody.reduceModel(modes, bigger, amap)
                
                zeros = bool(np.any(modes.getEigvals() < ZERO))
                self.outModes.calcModes(zeros=zeros)
            else:
                # RTB needs to be supported or we need a Scipion error
                # In the meantime, we slice instead and ProDy warn in the logs.
                prody.LOGGER.warn('RTB modes cannot be reduced at this time. Slicing instead')
                self.outModes, self.atoms = prody.sliceModel(modes, bigger, amap)
=======
            if from_prody:
                self.outModes, self.outAtoms = prody.reduceModel(modes, bigger, amap)
                zeros = bool(np.any(modes.getEigvals() < ZERO))
                self.outModes.calcModes(zeros=zeros)
            else:
                prody.LOGGER.warn('ContinuousFlex modes cannot be reduced at this time. Slicing instead')
                self.outModes, self.outAtoms = prody.sliceModel(modes, bigger, amap)
>>>>>>> 96457fad

        elif self.edit == NMA_EXTEND:
            self.outModes, self.atoms = prody.extendModel(modes, amap, bigger, norm=True)

<<<<<<< HEAD
        else:
            self.outModes, self.atoms = prody.interpolateModel(modes, amap, bigger, norm=True)

        prody.writePDB(self._getPath('atoms.pdb'), self.atoms)
=======
        prody.writePDB(self._getPath('atoms.pdb'), self.outAtoms)
>>>>>>> 96457fad
        prody.writeScipionModes(self._getPath(), self.outModes, write_star=True)
        prody.writeNMD(self._getPath('modes.nmd'), self.outModes, self.atoms)

    def createOutputStep(self):
        fnSqlite = self._getPath('modes.sqlite')
        nmSet = SetOfNormalModes(filename=fnSqlite)
        nmSet._nmdFileName = String(self._getPath('modes.nmd'))
        nmSet.setPdb(self.newNodes.get())

        self._defineOutputs(outputModes=nmSet)
        self._defineSourceRelation(self.newNodes, nmSet)<|MERGE_RESOLUTION|>--- conflicted
+++ resolved
@@ -138,24 +138,6 @@
             self.outModes, self.atoms = prody.sliceModel(modes, bigger, amap)
 
         elif self.edit == NMA_REDUCE:
-<<<<<<< HEAD
-            if from_prody or structureEM:
-                if structureEM:
-                    # ANM used so can use it again. Will need to carry over the cutoff
-                    # It would be better still if we could save the Hessian from cflex
-                    modes = prody.ANM(modes.getTitle())
-                    modes.buildHessian(bigger)
-                
-                self.outModes, self.atoms = prody.reduceModel(modes, bigger, amap)
-                
-                zeros = bool(np.any(modes.getEigvals() < ZERO))
-                self.outModes.calcModes(zeros=zeros)
-            else:
-                # RTB needs to be supported or we need a Scipion error
-                # In the meantime, we slice instead and ProDy warn in the logs.
-                prody.LOGGER.warn('RTB modes cannot be reduced at this time. Slicing instead')
-                self.outModes, self.atoms = prody.sliceModel(modes, bigger, amap)
-=======
             if from_prody:
                 self.outModes, self.outAtoms = prody.reduceModel(modes, bigger, amap)
                 zeros = bool(np.any(modes.getEigvals() < ZERO))
@@ -163,19 +145,11 @@
             else:
                 prody.LOGGER.warn('ContinuousFlex modes cannot be reduced at this time. Slicing instead')
                 self.outModes, self.outAtoms = prody.sliceModel(modes, bigger, amap)
->>>>>>> 96457fad
 
         elif self.edit == NMA_EXTEND:
             self.outModes, self.atoms = prody.extendModel(modes, amap, bigger, norm=True)
 
-<<<<<<< HEAD
-        else:
-            self.outModes, self.atoms = prody.interpolateModel(modes, amap, bigger, norm=True)
-
-        prody.writePDB(self._getPath('atoms.pdb'), self.atoms)
-=======
         prody.writePDB(self._getPath('atoms.pdb'), self.outAtoms)
->>>>>>> 96457fad
         prody.writeScipionModes(self._getPath(), self.outModes, write_star=True)
         prody.writeNMD(self._getPath('modes.nmd'), self.outModes, self.atoms)
 
