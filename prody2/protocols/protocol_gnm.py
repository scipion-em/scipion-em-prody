# -*- coding: utf-8 -*-
# **************************************************************************
# *
# * Authors:     James Krieger (jmkrieger@cnb.csic.es)
# *              Ricardo Serrano Gutiérrez (rserranogut@hotmail.com)                 
# *
# * Centro Nacional de Biotecnologia, CSIC
# *
# * This program is free software; you can redistribute it and/or modify
# * it under the terms of the GNU General Public License as published by
# * the Free Software Foundation; either version 2 of the License, or
# * (at your option) any later version.
# *
# * This program is distributed in the hope that it will be useful,
# * but WITHOUT ANY WARRANTY; without even the implied warranty of
# * MERCHANTABILITY or FITNESS FOR A PARTICULAR PURPOSE.  See the
# * GNU General Public License for more details.
# *
# * You should have received a copy of the GNU General Public License
# * along with this program; if not, write to the Free Software
# * Foundation, Inc., 59 Temple Place, Suite 330, Boston, MA
# * 02111-1307  USA
# *
# *  All comments concerning this program package may be sent to the
# *  e-mail address 'scipion@cnb.csic.es'
# *
# **************************************************************************


"""
This module will provide ProDy normal mode analysis (NMA) using the Gaussian network model (GNM).
"""
from os.path import basename, exists, join
import math

from pwem.emlib import (MetaData, MDL_NMA_MODEFILE, MDL_ORDER,
                        MDL_ENABLED, MDL_NMA_COLLECTIVITY, MDL_NMA_SCORE, 
                        MDL_NMA_ATOMSHIFT, MDL_NMA_EIGENVAL)
from pwem.objects import AtomStruct, String, EMFile
from pwem.protocols import EMProtocol

from pyworkflow.utils import glob, redStr
from pyworkflow.utils.path import makePath
from pyworkflow.protocol.params import (PointerParam, IntParam, FloatParam, StringParam,
                                        BooleanParam, LEVEL_ADVANCED)

import prody
from prody2.objects import SetOfGnmModes

class ProDyGNM(EMProtocol):
    """
    This protocol will perform normal mode analysis (NMA) using the Gaussian network model (GNM)
    """
    _label = 'GNM analysis'

    # -------------------------- DEFINE param functions ----------------------
    def _defineParams(self, form):
        """ Define the input parameters that will be used.
        Params:
            form: this is the form to be populated with sections and params.
        """
        # You need a params to belong to a section:
        form.addSection(label='ProDy GNM NMA')

        form.addParam('inputStructure', PointerParam, label="Input structure",
                      important=True,
                      pointerClass='AtomStruct',
                      help='The input structure can be an atomic model '
                           '(true PDB) or a pseudoatomic model\n'
                           '(an EM volume converted into pseudoatoms)')

        form.addParam('numberOfModes', IntParam, default=20,
                      label='Number of modes',
                      help='The maximum number of modes allowed by the method for '
                           'atomic normal mode analysis is 3 times the '
                           'number of nodes (Calpha atoms or pseudoatoms).')

        form.addParam('cutoff', FloatParam, default=10,
                      expertLevel=LEVEL_ADVANCED,
                      label="Cut-off distance (A)",
                      help='Atoms or pseudoatoms beyond this distance will not interact. \n'
                           'For Calpha atoms, the default distance of 7.5 A works well in the majority of cases. \n'
                           'For all atoms, a shorter distance is recommended.'
                           'For fewer atoms or pseudoatoms, a longer distance is recommended.')

        form.addParam('gamma', StringParam, default=1.,
                      expertLevel=LEVEL_ADVANCED,
                      label="Spring constant",
                      help='This number or function determines the strength of the springs.\n'
                           'More sophisticated options are available within the ProDy API and '
                           'the resulting modes can be imported back into Scipion.\n'
                           'See http://prody.csb.pitt.edu/tutorials/enm_analysis/gamma.html')

        form.addParam('membrane', BooleanParam, default=False,
                      expertLevel=LEVEL_ADVANCED,
                      label="Use explicit membrane model?",
                      help='An explicit lattice elastic network is used to model the membrane. '
                      'This option requires a protein oriented with opm or ppm.')

        form.addParam('collectivityThreshold', FloatParam, default=0.15,
                      expertLevel=LEVEL_ADVANCED,
                      label='Threshold on collectivity',
                      help='Collectivity degree is related to the number of atoms or pseudoatoms that are affected by '
                      'the mode, and it is normalized between 0 and 1. Modes below this threshold are deselected in '
                      'the modes metadata file as these modes are much less collective. \n'
                      'For no deselection, this parameter should be set to 0 . \n'
                      'Modes 1-6 are always deselected as they are related to rigid-body movements. \n'
                      'The modes metadata file can be used to see which modes are more collective '
                      'in order to decide which modes to use at the image analysis step.')

        form.addParam('zeros', BooleanParam, default=True,
                      expertLevel=LEVEL_ADVANCED,
                      label="Include zero eigvals",
                      help='Elect whether modes with zero eigenvalues will be kept.')

    # --------------------------- STEPS functions ------------------------------
    def _insertAllSteps(self):
        # Insert processing steps

        # Link the input
        inputFn = self.inputStructure.get().getFileName()
        self.structureEM = self.inputStructure.get().getPseudoAtoms()

        self.model_type = 'gnm'
        n = self.numberOfModes.get()

        self._insertFunctionStep('computeModesStep', inputFn, n)
        self._insertFunctionStep('qualifyModesStep', n,
                                 self.collectivityThreshold.get(),
                                 self.structureEM)
        self._insertFunctionStep('computeAtomShiftsStep', n)
        self._insertFunctionStep('createOutputStep')

    def computeModesStep(self, inputFn, n):
        # configure ProDy to automatically handle secondary structure information and verbosity
        self.oldSecondary = prody.confProDy("auto_secondary")
        self.oldVerbosity = prody.confProDy("verbosity")
        
        if self.structureEM:
            self.pdbFileName = self._getPath('pseudoatoms.pdb')
        else:
            self.pdbFileName = self._getPath('atoms.pdb')

        ag = prody.parsePDB(inputFn, alt='all')
        prody.writePDB(self.pdbFileName, ag)

        args = 'gnm {0} -s "all" --altloc "all" --kirchhoff --export-scipion --npz --npzmatrices ' \
               '-o {1} -p modes -n {2} -g {3} -c {4} -P {5}'.format(self.pdbFileName,
                                                              self._getPath(), n,
                                                              self.gamma.get(),
                                                              self.cutoff.get(),
                                                              self.numberOfThreads.get())

        if self.zeros.get():
<<<<<<< HEAD
            args = ('gnm {0} -s "all" --altloc "all" --zero-modes --kirchhoff '
                        '--export-scipion --npz -o {1} -p modes -n {2} -g {3} -c {4}'.format(self.pdbFileName,
                                                                                             self._getPath(), n,
                                                                                             self.gamma.get(),
                                                                                             self.cutoff.get()))
            self.startMode = 1
        else:
            args = ('gnm {0} -s "all" --altloc "all" --kirchhoff '
                        '--export-scipion --npz -o {1} -p modes -n {2} -g {3} -c {4}'.format(self.pdbFileName,
                                                                                             self._getPath(), n,
                                                                                             self.gamma.get(),
                                                                                             self.cutoff.get()))
=======
            args += ' --zero-modes'
            self.startMode = 1
        else:
>>>>>>> f731a9fd
            self.startMode = 0

        if self.membrane.get():
            args += ' --membrane'

        self.runJob('prody', args)
        
        self.runJob('prody', args)

        from pyworkflow import Config
        prodyVerbosity =  'none' if not Config.debugOn() else 'debug'
        prody.confProDy(auto_secondary=True, verbosity='{0}'.format(prodyVerbosity))

        self.gnm = prody.loadModel(self._getPath('modes.gnm.npz'))

        covariances = prody.calcCrossCorr(self.gnm[self.startMode:], norm=False)
        prody.writeArray(self._getExtraPath('modes_covariance.txt'), covariances)

        crossCorr = prody.calcCrossCorr(self.gnm[self.startMode:])
        prody.writeArray(self._getExtraPath('modes_crossCorr.txt'), crossCorr)

    def qualifyModesStep(self, numberOfModes, collectivityThreshold, structureEM, suffix=''):
        self._enterWorkingDir()

        fnVec = glob("modes/vec.*")

        if len(fnVec) < numberOfModes:
            msg = "There are only %d modes instead of %d. "
            msg += "Check the number of modes you asked to compute and/or consider increasing cut-off distance."
            msg += "The maximum number of modes allowed by the method for atomic normal mode analysis is "
            msg += "3 times the number of nodes (pseudoatoms or Calphas). "
            self._printWarnings(redStr(msg % (len(fnVec), numberOfModes)))

        mdOut = MetaData()
        collectivityList = list(prody.calcCollectivity(self.gnm))
        eigvals = self.gnm.getEigvals()

        for n in range(len(fnVec)):
            collectivity = collectivityList[n]

            objId = mdOut.addObject()
            modefile = self._getPath("modes", "vec.%d" % (n + 1))
            mdOut.setValue(MDL_NMA_MODEFILE, modefile, objId)
            mdOut.setValue(MDL_ORDER, int(n + 1), objId)

            mdOut.setValue(MDL_NMA_COLLECTIVITY, collectivity, objId)

            eigval = eigvals[n]
            mdOut.setValue(MDL_NMA_EIGENVAL, eigval, objId)

            if eigval > prody.utilities.ZERO:
                mdOut.setValue(MDL_ENABLED, 1, objId)
            else:
                mdOut.setValue(MDL_ENABLED, -1, objId)

            if collectivity < collectivityThreshold:
                mdOut.setValue(MDL_ENABLED, -1, objId)

        idxSorted = [i[0] for i in sorted(enumerate(collectivityList), key=lambda x: x[1], reverse=True)]

        score = []
        for _ in range(len(fnVec)):
            score.append(0)

        modeNum = []
        l = 0
        for k in range(len(fnVec)):
            modeNum.append(k)
            l += 1

        for i in range(len(fnVec)):
            score[idxSorted[i]] = idxSorted[i] + modeNum[i] + 2
            
        i = 0
        for objId in mdOut:
            score[i] = float(score[i]) / (2.0 * l)
            mdOut.setValue(MDL_NMA_SCORE, score[i], objId)
            i += 1
        mdOut.write("modes%s.xmd" % suffix)

        self._leaveWorkingDir()
        
        prody.writeScipionModes(self._getPath(), self.gnm, scores=score, only_sqlite=True,
                                collectivityThreshold=collectivityThreshold)

    def computeAtomShiftsStep(self, numberOfModes):
        fnOutDir = self._getExtraPath("distanceProfiles")
        makePath(fnOutDir)
        maxShift=[]
        maxShiftMode=[]
        
        for n in range(self.startMode+1, numberOfModes+1):
            fnVec = self._getPath("modes", "vec.%d" % n)
            if exists(fnVec):
                fhIn = open(fnVec)
                md = MetaData()
                atomCounter = 0
                for line in fhIn:
                    d = abs(float(line))
                    if n==self.startMode+1:
                        maxShift.append(d)
                        maxShiftMode.append(self.startMode+1)
                    else:
                        if d>maxShift[atomCounter]:
                            maxShift[atomCounter]=d
                            maxShiftMode[atomCounter]=n
                    atomCounter+=1
                    md.setValue(MDL_NMA_ATOMSHIFT,d,md.addObject())
                md.write(join(fnOutDir,"vec%d.xmd" % n))
                fhIn.close()
                
        md = MetaData()
        for i, _ in enumerate(maxShift):
            fnVec = self._getPath("modes", "vec.%d" % (maxShiftMode[i]+1))
            if exists(fnVec):
                objId = md.addObject()
                md.setValue(MDL_NMA_ATOMSHIFT, maxShift[i],objId)
                md.setValue(MDL_NMA_MODEFILE, fnVec, objId)
        md.write(self._getExtraPath('maxAtomShifts.xmd'))

        # configure ProDy to restore secondary structure information and verbosity
        prody.confProDy(auto_secondary=self.oldSecondary, 
                        verbosity='{0}'.format(self.oldVerbosity))

    def createOutputStep(self):
        outputMatrixCov = EMFile(filename=self._getExtraPath('modes_covariance.txt'))
        outputMatrixCrosCor = EMFile(filename=self._getExtraPath('modes_crossCorr.txt'))

        fnSqlite = self._getPath('modes.sqlite')
        nmSet = SetOfGnmModes(filename=fnSqlite)
        nmSet._nmdFileName = String(self._getPath('modes.nmd'))

        inputPdb = self.inputStructure.get()
        nmSet.setPdb(inputPdb)

        self._defineOutputs(outputModes=nmSet, matrixFileCC=outputMatrixCrosCor, matrixFileCV=outputMatrixCov)
        self._defineSourceRelation(self.inputStructure, nmSet)
<|MERGE_RESOLUTION|>--- conflicted
+++ resolved
@@ -152,24 +152,9 @@
                                                               self.numberOfThreads.get())
 
         if self.zeros.get():
-<<<<<<< HEAD
-            args = ('gnm {0} -s "all" --altloc "all" --zero-modes --kirchhoff '
-                        '--export-scipion --npz -o {1} -p modes -n {2} -g {3} -c {4}'.format(self.pdbFileName,
-                                                                                             self._getPath(), n,
-                                                                                             self.gamma.get(),
-                                                                                             self.cutoff.get()))
-            self.startMode = 1
-        else:
-            args = ('gnm {0} -s "all" --altloc "all" --kirchhoff '
-                        '--export-scipion --npz -o {1} -p modes -n {2} -g {3} -c {4}'.format(self.pdbFileName,
-                                                                                             self._getPath(), n,
-                                                                                             self.gamma.get(),
-                                                                                             self.cutoff.get()))
-=======
             args += ' --zero-modes'
             self.startMode = 1
         else:
->>>>>>> f731a9fd
             self.startMode = 0
 
         if self.membrane.get():
