[PROTOCOLS]
Protocols ProDy = [
<<<<<<< HEAD
	{"tag": "section", "text": "1. Reference model", "children": [
	    {"tag": "protocol", "value": "ProtImportPdb", "text": "Import Atomic Structure"}
=======
	{"tag": "section", "text": "Dynamics analysis", "openItem": "True", "children": [
		{"tag": "protocol", "value": "ProDyANM", "text": "ANM NMA"},
		{"tag": "protocol", "value": "ProDyRTB", "text": "RTB NMA"},
		{"tag": "protocol", "value": "ProDyGNM", "text": "GNM NMA"},
		{"tag": "protocol", "value": "ProDyCompare", "text": "Compare Modes"},
		{"tag": "protocol", "value": "ProDyEdit", "text": "Edit Modes"},
		{"tag": "protocol", "value": "ProDyDefvec", "text": "Deformation Analysis"}
>>>>>>> 7de33fb3
	]},

	{"tag": "section", "text": "2. Atomic structure operations", "openItem": "True", "children": [
		{"tag": "protocol", "value": "ProDySelect", "text": "Select"},
		{"tag": "protocol", "value": "ProDyAlign", "text": "Align"}
	]},
	{"tag": "section", "text": "3. Dynamics calculations", "openItem": "True", "children": [
		{"tag": "section", "text": "3a. Normal mode analysis (NMA)", "openItem": "True", "children": [
			{"tag": "protocol", "value": "ProDyANM", "text": "Perform ANM NMA"}
			#{"tag": "protocol", "value": "ProDyRTB", "text": "Perform RTB NMA"},
		]},
		{"tag": "section", "text": "3b. Ensemble analysis (atomic PCA)", "openItem": "True", "children": [
			{"tag": "protocol", "value": "ProtImportSetOfAtomStructs", "text": "Import Set of Atomic Structures"},
			{"tag": "protocol", "value": "ProDyBuildPDBEnsemble", "text": "Build PDB Ensemble"},
			{"tag": "protocol", "value": "ProDyImportEnsemble", "text": "Import Ensemble"},
			{"tag": "protocol", "value": "ProDyPCA", "text": "Atomic PCA"},
			{"tag": "protocol", "value": "ProDyProject", "text": "Project ensemble onto modes"}
		]},
		{"tag": "protocol", "value": "ProDyDefvec", "text": "Deformation Analysis"},
		{"tag": "protocol", "value": "ProDyImportModes", "text": "Import Modes"}
	]},
	{"tag": "section", "text": "4. Dynamics analysis", "openItem": "True", "children": [
		{"tag": "protocol", "value": "ProDyCompare", "text": "Compare Modes"},
		{"tag": "protocol", "value": "ProDyEdit", "text": "Edit Modes"}
	]}]
	<|MERGE_RESOLUTION|>--- conflicted
+++ resolved
@@ -1,17 +1,7 @@
 [PROTOCOLS]
 Protocols ProDy = [
-<<<<<<< HEAD
 	{"tag": "section", "text": "1. Reference model", "children": [
 	    {"tag": "protocol", "value": "ProtImportPdb", "text": "Import Atomic Structure"}
-=======
-	{"tag": "section", "text": "Dynamics analysis", "openItem": "True", "children": [
-		{"tag": "protocol", "value": "ProDyANM", "text": "ANM NMA"},
-		{"tag": "protocol", "value": "ProDyRTB", "text": "RTB NMA"},
-		{"tag": "protocol", "value": "ProDyGNM", "text": "GNM NMA"},
-		{"tag": "protocol", "value": "ProDyCompare", "text": "Compare Modes"},
-		{"tag": "protocol", "value": "ProDyEdit", "text": "Edit Modes"},
-		{"tag": "protocol", "value": "ProDyDefvec", "text": "Deformation Analysis"}
->>>>>>> 7de33fb3
 	]},
 
 	{"tag": "section", "text": "2. Atomic structure operations", "openItem": "True", "children": [
@@ -21,7 +11,8 @@
 	{"tag": "section", "text": "3. Dynamics calculations", "openItem": "True", "children": [
 		{"tag": "section", "text": "3a. Normal mode analysis (NMA)", "openItem": "True", "children": [
 			{"tag": "protocol", "value": "ProDyANM", "text": "Perform ANM NMA"}
-			#{"tag": "protocol", "value": "ProDyRTB", "text": "Perform RTB NMA"},
+			{"tag": "protocol", "value": "ProDyRTB", "text": "Perform RTB NMA"},
+			{"tag": "protocol", "value": "ProDyGNM", "text": "Perform GNM NMA"}
 		]},
 		{"tag": "section", "text": "3b. Ensemble analysis (atomic PCA)", "openItem": "True", "children": [
 			{"tag": "protocol", "value": "ProtImportSetOfAtomStructs", "text": "Import Set of Atomic Structures"},
