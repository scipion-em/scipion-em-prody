[PROTOCOLS]
<<<<<<< HEAD
ProDy = [
	{"tag": "section", "text": "Reference model", "children": [
	    {"tag": "protocol", "value": "ProtImportPdb", "text": "Import PDB", "icon": "bookmark.png"}
	]},
	{"tag": "section", "text": "Dynamics analysis", "openItem": "True", "children": [
		{"tag": "protocol", "value": "ProDyANM", "text": "ANM NMA"},
		{"tag": "protocol", "value": "ProDyRTB", "text": "RTB NMA"},
		{"tag": "protocol", "value": "ProDyCompare", "text": "Compare Modes"},
		{"tag": "protocol", "value": "ProDyEdit", "text": "Edit Modes"},
		{"tag": "protocol", "value": "ProDyDefvec", "text": "Deformation Analysis"},
		{"tag": "protocol", "value": "ProDyClustENM", "text": "ClustENM hybrid simulation"}
=======
Protocols ProDy = [
	{"tag": "section", "text": "1. Reference model", "children": [
	    {"tag": "protocol", "value": "ProtImportPdb", "text": "Import Atomic Structure"}
>>>>>>> a7d51087
	]},

	{"tag": "section", "text": "2. Atomic structure operations", "openItem": "True", "children": [
		{"tag": "protocol", "value": "ProDySelect", "text": "Select"},
		{"tag": "protocol", "value": "ProDyAlign", "text": "Align"}
	]},
	{"tag": "section", "text": "3. Dynamics calculations", "openItem": "True", "children": [
		{"tag": "section", "text": "3a. Normal mode analysis (NMA)", "openItem": "True", "children": [
			{"tag": "protocol", "value": "ProDyANM", "text": "Perform ANM NMA"},
			{"tag": "protocol", "value": "ProDyRTB", "text": "Perform RTB NMA"}
		]},
		{"tag": "section", "text": "3b. Ensemble analysis (atomic PCA)", "openItem": "True", "children": [
			{"tag": "protocol", "value": "ProtImportSetOfAtomStructs", "text": "i. Import Set of Atomic Structures"},
			{"tag": "protocol", "value": "ProDyBuildPDBEnsemble", "text": "ii. Build PDB Ensemble"},
			{"tag": "protocol", "value": "ProDyPCA", "text": "iii. Atomic PCA"}
		]},
		{"tag": "protocol", "value": "ProDyDefvec", "text": "3c. Deformation Analysis"},
		{"tag": "section", "text": "3d. Gaussian Network Model (GNM) analysis", "openItem": "True", "children": [
			{"tag": "protocol", "value": "ProDyGNM", "text": "Perform GNM NMA"},
			{"tag": "protocol", "value": "ProDyDomainDecomp", "text": "Domain Decomposition"}
		]}
	]},
	{"tag": "section", "text": "4. Dynamics analysis", "openItem": "True", "children": [
		{"tag": "protocol", "value": "ProDyEdit", "text": "Edit Modes"},
		{"tag": "protocol", "value": "ProDyCompare", "text": "Compare Modes"},
		{"tag": "protocol", "value": "ProDyProject", "text": "Project ensemble onto modes"}
	]},
	{"tag": "section", "text": "Imports", "openItem": "True", "children": [
		{"tag": "protocol", "value": "ProDyImportEnsemble", "text": "Import Ensemble"},
		{"tag": "protocol", "value": "ProDyImportModes", "text": "Import Modes"}
	]}	
	]
	<|MERGE_RESOLUTION|>--- conflicted
+++ resolved
@@ -1,21 +1,7 @@
 [PROTOCOLS]
-<<<<<<< HEAD
-ProDy = [
-	{"tag": "section", "text": "Reference model", "children": [
-	    {"tag": "protocol", "value": "ProtImportPdb", "text": "Import PDB", "icon": "bookmark.png"}
-	]},
-	{"tag": "section", "text": "Dynamics analysis", "openItem": "True", "children": [
-		{"tag": "protocol", "value": "ProDyANM", "text": "ANM NMA"},
-		{"tag": "protocol", "value": "ProDyRTB", "text": "RTB NMA"},
-		{"tag": "protocol", "value": "ProDyCompare", "text": "Compare Modes"},
-		{"tag": "protocol", "value": "ProDyEdit", "text": "Edit Modes"},
-		{"tag": "protocol", "value": "ProDyDefvec", "text": "Deformation Analysis"},
-		{"tag": "protocol", "value": "ProDyClustENM", "text": "ClustENM hybrid simulation"}
-=======
 Protocols ProDy = [
 	{"tag": "section", "text": "1. Reference model", "children": [
 	    {"tag": "protocol", "value": "ProtImportPdb", "text": "Import Atomic Structure"}
->>>>>>> a7d51087
 	]},
 
 	{"tag": "section", "text": "2. Atomic structure operations", "openItem": "True", "children": [
@@ -36,7 +22,10 @@
 		{"tag": "section", "text": "3d. Gaussian Network Model (GNM) analysis", "openItem": "True", "children": [
 			{"tag": "protocol", "value": "ProDyGNM", "text": "Perform GNM NMA"},
 			{"tag": "protocol", "value": "ProDyDomainDecomp", "text": "Domain Decomposition"}
-		]}
+		]},
+		{"tag": "section", "text": "3e. Hybrid simulations", "openItem": "True", "children": [
+			{"tag": "protocol", "value": "ProDyClustENM", "text": "ClustENM hybrid simulation"}
+		]}	
 	]},
 	{"tag": "section", "text": "4. Dynamics analysis", "openItem": "True", "children": [
 		{"tag": "protocol", "value": "ProDyEdit", "text": "Edit Modes"},
