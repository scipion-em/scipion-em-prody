# **************************************************************************
# *
# * Authors:     James Krieger (jmkrieger@cnb.csic.es)
# *
# * Centro Nacional de Biotecnologia, CSIC
# *
# * This program is free software; you can redistribute it and/or modify
# * it under the terms of the GNU General Public License as published by
# * the Free Software Foundation; either version 2 of the License, or
# * (at your option) any later version.
# *
# * This program is distributed in the hope that it will be useful,
# * but WITHOUT ANY WARRANTY; without even the implied warranty of
# * MERCHANTABILITY or FITNESS FOR A PARTICULAR PURPOSE.  See the
# * GNU General Public License for more details.
# *
# * You should have received a copy of the GNU General Public License
# * along with this program; if not, write to the Free Software
# * Foundation, Inc., 59 Temple Place, Suite 330, Boston, MA
# * 02111-1307  USA
# *
# *  All comments concerning this program package may be sent to the
# *  e-mail address 'scipion@cnb.csic.es'
# *
# **************************************************************************

import os
import pwem
import pyworkflow.utils as pwutils
from pyworkflow import Config

from .constants import *


__version__ = "3.3.0"
_logo = "icon.png"
_references = ['ProDy2']


class Plugin(pwem.Plugin):
    _supportedVersions = VERSIONS
    _url = "https://github.com/scipion-em/scipion-em-prody"

    @classmethod
    def getEnviron(cls):
        """ Setup the environment variables needed to launch ProDy. """
        environ = pwutils.Environ(os.environ)
        if 'PYTHONPATH' in environ:
            # this is required for python virtual env to work
            del environ['PYTHONPATH']
        return environ

    @classmethod
    def getDependencies(cls):
        """ Return a list of dependencies. Include conda if
        activation command was not found. """
        condaActivationCmd = cls.getCondaActivationCmd()
        neededProgs = []
        if not condaActivationCmd:
            neededProgs.append('conda')

        return neededProgs

    @classmethod
    def defineBinaries(cls, env):
        for ver in VERSIONS:
            cls.addProDyPackage(env, ver,
                                default=ver == PRODY_DEFAULT_VER_NUM)

    @classmethod
    def addProDyPackage(cls, env, version, default=False):

        ENV_NAME = getProDyEnvName(version)

        installCmd = [
            cls.getCondaActivationCmd(),
            f'conda create -y -n {ENV_NAME} python=3.9 &&',
            f'conda activate {ENV_NAME} &&']

        # Install TEMPy for ClustENM fitting and threadpoolctl for control of thread pools for apps generally
        TEMPY_INSTALLED = 'tempy_installed'
        installTEMPy = installCmd.copy()
        installTEMPy.append('pip install biotempy==2.0.0 threadpoolctl && touch %s' % TEMPY_INSTALLED)
        installCmd.pop(1) # remove conda create to only do it the first time

        # Install PDBFixer and OpenMM for ClustENM
        OPENMM_INSTALLED = 'openmm_installed'
        installOpenMM = installCmd.copy()
        installOpenMM.append('conda install -c conda-forge openmm==7.6 pdbfixer -y && touch %s' % OPENMM_INSTALLED)

        prodyCommands = [(" ".join(installTEMPy), TEMPY_INSTALLED),
                         (" ".join(installOpenMM), OPENMM_INSTALLED)]

        PRODY_INSTALLED_OWN = 'prody_%s_installed_own_env' % version
        PRODY_INSTALLED_SCIPION = 'prody_%s_installed_scipion_env' % version
        for i, PRODY_INSTALLED in enumerate([PRODY_INSTALLED_OWN, PRODY_INSTALLED_SCIPION]):
            if i == 1:
                installCmd = []

            if version == DEVEL:
                # Use latest prody on github
                installCmd.append('cd .. &&')
                clonePath = os.path.join(pwem.Config.EM_ROOT, "ProDy")
                if not os.path.exists(clonePath):
<<<<<<< HEAD
                    installCmd.append('git clone -b clustenm_fit https://github.com/jamesmkrieger/ProDy.git ProDy &&')
=======
                    installCmd.append('git clone -b lda https://github.com/jamesmkrieger/ProDy.git ProDy &&')
>>>>>>> 5f979ddd
                installCmd.append('cd ProDy &&')
                installCmd.append('git pull &&')

            # Install downloaded code
            installCmd.append('pip install -U -e . && python setup.py build_ext --inplace --force &&')

            if version == DEVEL:
                installCmd.append('cd .. && cd prody-github &&')

            installCmd.append('python -c "import os; os.environ.setdefault(\'HOME\', \'{0}\')" &&'.format(Config.SCIPION_HOME + os.path.sep))

            # Flag installation finished
            installCmd.append('touch %s' % PRODY_INSTALLED)

            prodyCommands.append((" ".join(installCmd.copy()), PRODY_INSTALLED))

        envHome = os.environ.get('HOME', "")
        envPath = os.environ.get('PATH', "")
        # keep path since conda likely in there, and home since prody needs it to configure
        installEnvVars = {'PATH': envPath, 'HOME': envHome} if envPath else {'HOME': envHome}

        if version == DEVEL:
            env.addPackage('prody', version=version,
                            tar='void.tgz',
                            commands=prodyCommands,
                            neededProgs=cls.getDependencies(),
                            default=default,
                            vars=installEnvVars)
        else:
            env.addPackage('prody', version=version,
                           url='https://github.com/prody/ProDy/archive/refs/tags/v{0}.tar.gz'.format(version),
                           buildDir='ProDy-{0}'.format(version),
                           commands=prodyCommands,
                           neededProgs=cls.getDependencies(),
                           default=default,
                           vars=installEnvVars)            

    @classmethod
    def getProgram(cls, program, script=False):
        """ Create ProDy command line. """
        if script:
            fullProgram = '%s %s && python %s' % (
                cls.getCondaActivationCmd(), cls.getEnvActivation(),
                PRODY_SCRIPTS+'/'+program)
        else:
            fullProgram = '%s %s && prody %s' % (
                cls.getCondaActivationCmd(), cls.getEnvActivation(),
                program)

        return fullProgram

    @classmethod
    def getEnvActivation(cls):
        return "conda activate %s" % getProDyEnvName(DEVEL)<|MERGE_RESOLUTION|>--- conflicted
+++ resolved
@@ -102,11 +102,7 @@
                 installCmd.append('cd .. &&')
                 clonePath = os.path.join(pwem.Config.EM_ROOT, "ProDy")
                 if not os.path.exists(clonePath):
-<<<<<<< HEAD
-                    installCmd.append('git clone -b clustenm_fit https://github.com/jamesmkrieger/ProDy.git ProDy &&')
-=======
-                    installCmd.append('git clone -b lda https://github.com/jamesmkrieger/ProDy.git ProDy &&')
->>>>>>> 5f979ddd
+                    installCmd.append('git clone -b temp2 https://github.com/jamesmkrieger/ProDy.git ProDy &&')
                 installCmd.append('cd ProDy &&')
                 installCmd.append('git pull &&')
 
