--- conflicted
+++ resolved
@@ -32,11 +32,7 @@
 from .constants import *
 
 
-<<<<<<< HEAD
 __version__ = "3.2.0"
-=======
-__version__ = "3.1.0"
->>>>>>> f14e41b3
 _logo = "icon.png"
 _references = ['Zhang2021']
 
