--- conflicted
+++ resolved
@@ -89,19 +89,12 @@
             installCmd.append('cd .. &&')
             clonePath = os.path.join(pwem.Config.EM_ROOT, "ProDy")
             if not os.path.exists(clonePath):
-<<<<<<< HEAD
-                installCmd.append('git clone -b scipion https://github.com/jamesmkrieger/ProDy.git  ProDy &&')
-                
-            # Install downloaded code
-            installCmd.append('cd ProDy && pip install -U -e . && python setup.py build_ext --inplace --force &&')
-=======
                 installCmd.append('git clone -b scipion https://github.com/jamesmkrieger/ProDy.git ProDy && cd ProDy &&')
 
         # Install downloaded code
         installCmd.append('pip install -U -e . && python setup.py build_ext --inplace --force &&')
 
         if version == DEVEL:
->>>>>>> 1bad33f5
             installCmd.append('cd .. && cd prody-github &&')
 
         # configure ProDy to automatically handle secondary structure information
