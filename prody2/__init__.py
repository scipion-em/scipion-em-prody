--- conflicted
+++ resolved
@@ -94,12 +94,7 @@
             installCmd.append('git clone -b scipion https://github.com/jamesmkrieger/ProDy.git; cd ProDy;')
 
         # Install downloaded code
-<<<<<<< HEAD
         installCmd.append('pip install -U -e .; python setup.py build_ext --inplace --force; ')
-=======
-        installCmd.append('pip install -U -e .; python setup.py build_ext --inplace --force;')
-        installCmd.append('python -c "import prody; prody.confProDy(auto_secondary=True)"')
->>>>>>> 2a5367a1
 
         if version == DEVEL:
             installCmd.append('cd ..; ')
