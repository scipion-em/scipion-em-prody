--- conflicted
+++ resolved
@@ -32,11 +32,7 @@
 from .constants import *
 
 
-<<<<<<< HEAD
-__version__ = "3.0.6"
-=======
-__version__ = "3.0.7"
->>>>>>> bd18549f
+__version__ = "3.0.8"
 _logo = "icon.png"
 _references = ['Zhang2021']
 
