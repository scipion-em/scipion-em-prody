# **************************************************************************
# *
# * Authors:     James Krieger (jmkrieger@cnb.csic.es)
# *
# * Centro Nacional de Biotecnologia, CSIC
# *
# * This program is free software; you can redistribute it and/or modify
# * it under the terms of the GNU General Public License as published by
# * the Free Software Foundation; either version 2 of the License, or
# * (at your option) any later version.
# *
# * This program is distributed in the hope that it will be useful,
# * but WITHOUT ANY WARRANTY; without even the implied warranty of
# * MERCHANTABILITY or FITNESS FOR A PARTICULAR PURPOSE.  See the
# * GNU General Public License for more details.
# *
# * You should have received a copy of the GNU General Public License
# * along with this program; if not, write to the Free Software
# * Foundation, Inc., 59 Temple Place, Suite 330, Boston, MA
# * 02111-1307  USA
# *
# *  All comments concerning this program package may be sent to the
# *  e-mail address 'scipion@cnb.csic.es'
# *
# **************************************************************************

import os
import pwem
import pyworkflow.utils as pwutils
from pyworkflow import Config

from .constants import *


__version__ = "3.2.0"
_logo = "icon.png"
_references = ['Zhang2021']


class Plugin(pwem.Plugin):
    _supportedVersions = VERSIONS
    _url = "https://github.com/scipion-em/scipion-em-prody"

    @classmethod
    def _defineVariables(cls):
        cls._defineVar(PRODY_ENV_ACTIVATION, DEFAULT_ACTIVATION_CMD)

    @classmethod
    def getProDyEnvActivation(cls):
        """ Remove the scipion home and activate the conda environment. """
        activation = cls.getVar(PRODY_ENV_ACTIVATION)
        scipionHome = Config.SCIPION_HOME + os.path.sep

        return activation.replace(scipionHome, "", 1)

    @classmethod
    def getEnviron(cls):
        """ Setup the environment variables needed to launch ProDy. """
        environ = pwutils.Environ(os.environ)
        if 'PYTHONPATH' in environ:
            # this is required for python virtual env to work
            del environ['PYTHONPATH']
        return environ

    @classmethod
    def getDependencies(cls):
        """ Return a list of dependencies. Include conda if
        activation command was not found. """
        condaActivationCmd = cls.getCondaActivationCmd()
        neededProgs = []
        if not condaActivationCmd:
            neededProgs.append('conda')

        return neededProgs

    @classmethod
    def defineBinaries(cls, env):
        for ver in VERSIONS:
            cls.addProDyPackage(env, ver,
                                default=ver == PRODY_DEFAULT_VER_NUM)

    @classmethod
    def addProDyPackage(cls, env, version, default=False):
        PRODY_INSTALLED = 'prody_%s_installed' % version
        # ENV_NAME = 'scipion3'
        # # try to get CONDA activation command
        # installCmd = [cls.getCondaActivationCmd()]
        installCmd = []
        #
        # # Activate the new environment
        # installCmd.append('conda activate %s;' % ENV_NAME)

        if version == DEVEL:
            # Use latest scipion branch of prody on my github
            installCmd.append('cd .. &&')
            clonePath = os.path.join(pwem.Config.EM_ROOT, "ProDy")
            if not os.path.exists(clonePath):
                installCmd.append('git clone -b scipion https://github.com/jamesmkrieger/ProDy.git  ProDy &&')
            # Install downloaded code
            installCmd.append('cd ProDy && pip install -U -e . && python setup.py build_ext --inplace --force &&')
            installCmd.append('cd .. && cd prody-github &&')
        else:
            installCmd.append('pip install -U ProDy==%s &&' % version)

        # configure ProDy to automatically handle secondary structure information
        installCmd.append('python -c "import os; os.environ.setdefault(\'HOME\', \'{0}\')" &&'.format(Config.SCIPION_HOME + os.path.sep))
        installCmd.append('python -c "import prody; prody.confProDy(auto_secondary=True)" &&')

        # Flag installation finished
        installCmd.append('touch %s' % PRODY_INSTALLED)

        # Install PDBFixer and OpenMM for ClustENM
        OPEN_MM_INSTALLED = 'openmm_installed'
        installOpenMM = 'conda install -c conda-forge pdbfixer -y && touch %s' % OPEN_MM_INSTALLED

        prody_commands = [(" ".join(installCmd), PRODY_INSTALLED),
                          (installOpenMM, OPEN_MM_INSTALLED)]

        envHome = os.environ.get('HOME', "")
        envPath = os.environ.get('PATH', "")
        # keep path since conda likely in there, and home since prody needs it to configure
        installEnvVars = {'PATH': envPath, 'HOME': envHome} if envPath else {'HOME': envHome}

        if version == DEVEL:
            env.addPackage('prody', version=version,
                            tar='void.tgz',
                            commands=prody_commands,
                            neededProgs=cls.getDependencies(),
                            default=default,
                            vars=installEnvVars)
        else:
            env.addPackage('prody', version=version,
                           tar='void.tgz',
                           commands=prody_commands,
                           neededProgs=cls.getDependencies(),
                           default=default,
                           vars=installEnvVars)            

    @classmethod
    def getProgram(cls, program):
        """ Create ProDy command line. """
        fullProgram = '%s %s && prody %s' % (
            cls.getCondaActivationCmd(), cls.getProDyEnvActivation(),
            program)

        return fullProgram

    @classmethod
    def getActiveVersion(cls, *args):
        """ Return the env name that is currently active. """
        envVar = cls.getVar(PRODY_ENV_ACTIVATION)
        return envVar.split()[-1]
<<<<<<< HEAD
=======

    @classmethod
    def IS_V220(cls):
        return cls.getActiveVersion().startswith(getProDyEnvName('2.2.0'))
>>>>>>> a7d51087
<|MERGE_RESOLUTION|>--- conflicted
+++ resolved
@@ -150,10 +150,7 @@
         """ Return the env name that is currently active. """
         envVar = cls.getVar(PRODY_ENV_ACTIVATION)
         return envVar.split()[-1]
-<<<<<<< HEAD
-=======
 
     @classmethod
     def IS_V220(cls):
-        return cls.getActiveVersion().startswith(getProDyEnvName('2.2.0'))
->>>>>>> a7d51087
+        return cls.getActiveVersion().startswith(getProDyEnvName('2.2.0'))