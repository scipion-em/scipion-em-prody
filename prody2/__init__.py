# **************************************************************************
# *
# * Authors:     James Krieger (jmkrieger@cnb.csic.es)
# *
# * Centro Nacional de Biotecnologia, CSIC
# *
# * This program is free software; you can redistribute it and/or modify
# * it under the terms of the GNU General Public License as published by
# * the Free Software Foundation; either version 2 of the License, or
# * (at your option) any later version.
# *
# * This program is distributed in the hope that it will be useful,
# * but WITHOUT ANY WARRANTY; without even the implied warranty of
# * MERCHANTABILITY or FITNESS FOR A PARTICULAR PURPOSE.  See the
# * GNU General Public License for more details.
# *
# * You should have received a copy of the GNU General Public License
# * along with this program; if not, write to the Free Software
# * Foundation, Inc., 59 Temple Place, Suite 330, Boston, MA
# * 02111-1307  USA
# *
# *  All comments concerning this program package may be sent to the
# *  e-mail address 'scipion@cnb.csic.es'
# *
# **************************************************************************

import os
import pwem
import pyworkflow.utils as pwutils
from pyworkflow import Config

from .constants import *


<<<<<<< HEAD
__version__ = "3.0.8"
=======
__version__ = "3.2.0"
>>>>>>> a7d51087
_logo = "icon.png"
_references = ['Zhang2021']


class Plugin(pwem.Plugin):
    _supportedVersions = VERSIONS
    _url = "https://github.com/scipion-em/scipion-em-prody"

    @classmethod
    def _defineVariables(cls):
        cls._defineVar(PRODY_ENV_ACTIVATION, DEFAULT_ACTIVATION_CMD)

    @classmethod
    def getProDyEnvActivation(cls):
        """ Remove the scipion home and activate the conda environment. """
        activation = cls.getVar(PRODY_ENV_ACTIVATION)
        scipionHome = Config.SCIPION_HOME + os.path.sep

        return activation.replace(scipionHome, "", 1)

    @classmethod
    def getEnviron(cls):
        """ Setup the environment variables needed to launch ProDy. """
        environ = pwutils.Environ(os.environ)
        if 'PYTHONPATH' in environ:
            # this is required for python virtual env to work
            del environ['PYTHONPATH']
        return environ

    @classmethod
    def getDependencies(cls):
        """ Return a list of dependencies. Include conda if
        activation command was not found. """
        condaActivationCmd = cls.getCondaActivationCmd()
        neededProgs = []
        if not condaActivationCmd:
            neededProgs.append('conda')

        return neededProgs

    @classmethod
    def defineBinaries(cls, env):
        for ver in VERSIONS:
            cls.addProDyPackage(env, ver,
                                default=ver == PRODY_DEFAULT_VER_NUM)

    @classmethod
    def addProDyPackage(cls, env, version, default=False):
        PRODY_INSTALLED = 'prody_%s_installed' % version
        # ENV_NAME = 'scipion3'
        # # try to get CONDA activation command
        # installCmd = [cls.getCondaActivationCmd()]
        installCmd = []
        #
        # # Activate the new environment
        # installCmd.append('conda activate %s;' % ENV_NAME)

        if version == DEVEL:
            # Use latest scipion branch of prody on my github
            installCmd.append('cd .. &&')
            clonePath = os.path.join(pwem.Config.EM_ROOT, "ProDy")
            if not os.path.exists(clonePath):
                installCmd.append('git clone -b scipion https://github.com/jamesmkrieger/ProDy.git  ProDy &&')
            # Install downloaded code
            installCmd.append('cd ProDy && pip install -U -e . && python setup.py build_ext --inplace --force &&')
            installCmd.append('cd .. && cd prody-github &&')
        else:
            installCmd.append('pip install -U ProDy==%s &&' % version)

        # configure ProDy to automatically handle secondary structure information
        installCmd.append('python -c "import os; os.environ.setdefault(\'HOME\', \'{0}\')" &&'.format(Config.SCIPION_HOME + os.path.sep))
        installCmd.append('python -c "import prody; prody.confProDy(auto_secondary=True)" &&')

        # Flag installation finished
        installCmd.append('touch %s' % PRODY_INSTALLED)

        prody_commands = [(" ".join(installCmd), PRODY_INSTALLED)]

        envHome = os.environ.get('HOME', "")
        envPath = os.environ.get('PATH', "")
        # keep path since conda likely in there, and home since prody needs it to configure
        installEnvVars = {'PATH': envPath, 'HOME': envHome} if envPath else {'HOME': envHome}

        if version == DEVEL:
            env.addPackage('prody', version=version,
                            tar='void.tgz',
                            commands=prody_commands,
                            neededProgs=cls.getDependencies(),
                            default=default,
                            vars=installEnvVars)
        else:
            env.addPackage('prody', version=version,
                           tar='void.tgz',
                           commands=prody_commands,
                           neededProgs=cls.getDependencies(),
                           default=default,
                           vars=installEnvVars)            

    @classmethod
    def getProgram(cls, program):
        """ Create ProDy command line. """
        fullProgram = '%s %s && prody %s' % (
            cls.getCondaActivationCmd(), cls.getProDyEnvActivation(),
            program)

        return fullProgram

    @classmethod
    def getActiveVersion(cls, *args):
        """ Return the env name that is currently active. """
        envVar = cls.getVar(PRODY_ENV_ACTIVATION)
        return envVar.split()[-1]

    @classmethod
    def IS_V220(cls):
        return cls.getActiveVersion().startswith(getProDyEnvName('2.2.0'))<|MERGE_RESOLUTION|>--- conflicted
+++ resolved
@@ -32,11 +32,7 @@
 from .constants import *
 
 
-<<<<<<< HEAD
-__version__ = "3.0.8"
-=======
 __version__ = "3.2.0"
->>>>>>> a7d51087
 _logo = "icon.png"
 _references = ['Zhang2021']
 
