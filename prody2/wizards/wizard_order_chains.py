# -*- coding: utf-8 -*-
# **************************************************************************
# *
# * Authors:  James M. Krieger (jamesmkrieger@cnb.csic.es)
# *
# * Biocomputing Unit, CNB-CSIC
# *
# * This program is free software; you can redistribute it and/or modify
# * it under the terms of the GNU General Public License as published by
# * the Free Software Foundation; either version 2 of the License, or
# * (at your option) any later version.
# *
# * This program is distributed in the hope that it will be useful,
# * but WITHOUT ANY WARRANTY; without even the implied warranty of
# * MERCHANTABILITY or FITNESS FOR A PARTICULAR PURPOSE.  See the
# * GNU General Public License for more details.
# *
# * You should have received a copy of the GNU General Public License
# * along with this program; if not, write to the Free Software
# * Foundation, Inc., 59 Temple Place, Suite 330, Boston, MA
# * 02111-1307  USA
# *
# *  All comments concerning this program package may be sent to the
# *  e-mail address 'scipion@cnb.csic.es'
# *
# **************************************************************************

"""
These wizards will extract the chains from a atomic structure (pdb) file in
order to select it in the protocol.
Then, it will load the structure and will take all chain related
information such as name and number of residues.
"""

# Imports
from collections import OrderedDict
import re

from ..protocols.protocol_atoms import ProDyAlign
from ..protocols.protocol_ensemble import ProDyBuildPDBEnsemble
from ..protocols.protocol_lda import ProDyLDA

from pwem.wizards import VariableWizard

class ProDyAddChainOrderWizard(VariableWizard):
    """Add a step of the workflow in the defined position"""
    _targets, _inputs, _outputs = [], {}, {}

    def show(self, form, *params):
        inputParam, outputParam = self.getInputOutput(form)
        protocol = form.protocol
        index = getattr(protocol, inputParam[0]).get()

        noLabel = True
        try:
            label = getattr(protocol, inputParam[1]).get()
            matchDic = protocol.createMatchDic(index, label)
        except IndexError:
            raise IndexError("no input param 1")
        else:
            noLabel = False

        if noLabel:
            matchDic = protocol.createMatchDic(index)
<<<<<<< HEAD
            
        form.setVar(outputParam[0], str(matchDic).replace('),', '),\n' + ' '*20))
=======

        output = str(matchDic)
        cnt = 0
        for i in re.finditer(" ", output):
            cnt=cnt+1
            if cnt%3==0:
                output = output[:i.start()] + "\n" + output[i.start() + 1:]
            
        if output.find('\n' + " "*22) == -1:
            output = output.replace('\n', '\n' + " "*22)

        form.setVar(outputParam[0], output)
>>>>>>> 81dbe189


ProDyAddChainOrderWizard().addTarget(protocol=ProDyAlign,
                                     targets=['insertOrder'],
                                     inputs=['insertOrder'],
                                     outputs=['chainOrders'])

ProDyAddChainOrderWizard().addTarget(protocol=ProDyBuildPDBEnsemble,
                                     targets=['insertOrder'],
                                     inputs=['insertOrder', 'label'],
                                     outputs=['chainOrders'])
<<<<<<< HEAD
=======

ProDyAddChainOrderWizard().addTarget(protocol=ProDyLDA,
                                         targets=['insertOrder'],
                                         inputs=['insertOrder', 'label'],
                                         outputs=['chainOrders'])
>>>>>>> 81dbe189

class ProDyRecoverChainOrderWizard(VariableWizard):
    """Watch the parameters of the step of the workflow defined by the index"""
    _targets, _inputs, _outputs = [], {}, {}

    def show(self, form, *params):
        inputParam, outputParam = self.getInputOutput(form)
        protocol = form.protocol
        
        index = int(getattr(protocol, inputParam[0]).get()) - 1
        matchDic = eval(protocol.chainOrders.get())
        form.setVar(outputParam[0], list(matchDic.keys())[index])
        form.setVar(outputParam[1], list(matchDic.values())[index])
        form.setVar(outputParam[2], index+1)


ProDyRecoverChainOrderWizard().addTarget(protocol=ProDyAlign,
                                         targets=['recoverOrder'],
                                         inputs=['recoverOrder'],
                                         outputs=['label', 'customOrder', 'insertOrder'])

ProDyRecoverChainOrderWizard().addTarget(protocol=ProDyBuildPDBEnsemble,
                                         targets=['recoverOrder'],
                                         inputs=['recoverOrder'],
                                         outputs=['label', 'customOrder', 'insertOrder'])

ProDyRecoverChainOrderWizard().addTarget(protocol=ProDyLDA,
                                         targets=['recoverOrder'],
                                         inputs=['recoverOrder'],
                                         outputs=['label', 'customOrder', 'insertOrder'])<|MERGE_RESOLUTION|>--- conflicted
+++ resolved
@@ -62,10 +62,6 @@
 
         if noLabel:
             matchDic = protocol.createMatchDic(index)
-<<<<<<< HEAD
-            
-        form.setVar(outputParam[0], str(matchDic).replace('),', '),\n' + ' '*20))
-=======
 
         output = str(matchDic)
         cnt = 0
@@ -78,7 +74,6 @@
             output = output.replace('\n', '\n' + " "*22)
 
         form.setVar(outputParam[0], output)
->>>>>>> 81dbe189
 
 
 ProDyAddChainOrderWizard().addTarget(protocol=ProDyAlign,
@@ -90,14 +85,11 @@
                                      targets=['insertOrder'],
                                      inputs=['insertOrder', 'label'],
                                      outputs=['chainOrders'])
-<<<<<<< HEAD
-=======
 
 ProDyAddChainOrderWizard().addTarget(protocol=ProDyLDA,
                                          targets=['insertOrder'],
                                          inputs=['insertOrder', 'label'],
                                          outputs=['chainOrders'])
->>>>>>> 81dbe189
 
 class ProDyRecoverChainOrderWizard(VariableWizard):
     """Watch the parameters of the step of the workflow defined by the index"""
